--- conflicted
+++ resolved
@@ -7,15 +7,9 @@
 	$(MAKE) -C generation $@
 	$(MAKE) -C get $@
 	$(MAKE) -C incr $@
+	$(MAKE) -C llist $@
 	$(MAKE) -C lset $@
 	$(MAKE) -C lstack $@
 	$(MAKE) -C put $@
 	$(MAKE) -C touch $@
-<<<<<<< HEAD
 	$(MAKE) -C udf $@
-	$(MAKE) -C lstack $@
-	$(MAKE) -C lset $@
-	$(MAKE) -C llist $@
-=======
-	$(MAKE) -C udf $@
->>>>>>> 3106ef58
