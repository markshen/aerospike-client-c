--- conflicted
+++ resolved
@@ -175,9 +175,10 @@
 	int item_count = 0;
 	while (as_arraylist_iterator_has_next(&it)) {
 		const as_val* p_val = as_arraylist_iterator_next(&it);
-<<<<<<< HEAD
-		LOG("   element - type = %d, value = %s ", as_val_type(p_val),
-				as_val_tostring(p_val));
+		char* p_str = as_val_tostring(p_val);
+		LOG("   element - type = %d, value = %s ", as_val_type(p_val), p_str);
+		free(p_str);
+
 		item_count++;
 
 		// make sure it's a value we expect
@@ -205,12 +206,6 @@
 
 	if (item_count !=5 ) {
 		LOG("unexpected number of values %d", item_count);
-=======
-		char* p_str = as_val_tostring(p_val);
-
-		LOG("   element - type = %d, value = %s ", as_val_type(p_val), p_str);
-		free(p_str);
->>>>>>> 9ce0f01f
 	}
 
 	as_list_destroy(p_list);
