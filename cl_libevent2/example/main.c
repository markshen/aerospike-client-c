/*
<<<<<<< HEAD
 *  Citrusleaf 
 *  src/ascli.c - command-line interface
=======
 * cl_libevent2/example/main.c
>>>>>>> 3f56208d
 *
 * Simple API demonstration for the Citrusleaf libevent2 client.
 *
 * This example demonstrates some basic database operations. The example uses
 * a single transaction thread (the programs's main thread) and event base. The
 * callback that completes an operation initiates the next one. This is not
 * intended to mimic a realistic application transaction model.
 *
 * The main steps are:
 *	- Initialize database cluster management.
 *	- Do a database info query.
 *	- Do a series of demonstration database operations.
 *	- Clean up.
 */


//==========================================================
// Includes
//

#include <getopt.h>
#include <stdbool.h>
#include <stdint.h>
#include <stdio.h>
#include <stdlib.h>
#include <string.h>
#include <unistd.h>
#include <bits/types.h>
#include <event2/dns.h>
#include <event2/event.h>

#include "citrusleaf_event2/ev2citrusleaf.h"


//==========================================================
// Local Logging Macros
//

#define LOG(_fmt, _args...) { printf(_fmt "\n", ## _args); fflush(stdout); }

#ifdef SHOW_DETAIL
#define DETAIL(_fmt, _args...) { printf(_fmt "\n", ## _args); fflush(stdout); }
#else
#define DETAIL(_fmt, _args...)
#endif


//==========================================================
// Constants
//

const char DEFAULT_HOST[] = "127.0.0.1";
const int DEFAULT_PORT = 3000;
const char DEFAULT_NAMESPACE[] = "test";
const char DEFAULT_SET[] = "test-set";
const int DEFAULT_TIMEOUT_MSEC = 200;

const int CLUSTER_VERIFY_TRIES = 3;
const __useconds_t CLUSTER_VERIFY_INTERVAL = 1000 * 1000; // 1 second

const char KEY_STRING[] = "test-key";
const uint8_t BLOB[] = {
		0x01, 0x02, 0x03, 0x04, 0x05, 0x06, 0xAA, 0xBB, 0xCC, 0xDD, 0xEE, 0xFF
};


//==========================================================
// Typedefs
//

typedef struct config_s {
	const char* p_host;
	int port;
	const char* p_namespace;
	const char* p_set;
	int timeout_msec;
} config;

typedef bool (*phase_start_fn)(uint32_t generation);
typedef bool (*phase_complete_fn)(int return_value, ev2citrusleaf_bin* bins,
		int n_bins, uint32_t generation, void* pv_udata);


//==========================================================
// Globals
//

static config g_config;
static ev2citrusleaf_cluster* g_p_cluster = NULL;
static struct event_base* g_p_event_base = NULL;
static ev2citrusleaf_object g_key;
static ev2citrusleaf_write_parameters g_write_parameters;
static int g_phase_index = 0;


//==========================================================
// Forward Declarations
//

static bool set_config();
static void destroy_config();
static void usage();
static bool start_cluster_management();
static void stop_cluster_management();
static void do_info_query();
static void client_info_cb(int return_value, char* response,
		size_t response_len, void* pv_udata);
static void do_transactions();
static void client_cb(int return_value, ev2citrusleaf_bin* bins, int n_bins,
		uint32_t generation, void* pv_udata);
static bool start_phase_1(uint32_t generation);
static bool start_phase_2(uint32_t generation);
static bool complete_phase_2(int return_value, ev2citrusleaf_bin* bins,
		int n_bins, uint32_t generation, void* pv_udata);
static bool start_phase_3(uint32_t generation);
static bool start_phase_4(uint32_t generation);
static bool complete_phase_4(int return_value, ev2citrusleaf_bin* bins,
		int n_bins, uint32_t generation, void* pv_udata);
static bool start_phase_5(uint32_t generation);
static bool start_phase_6(uint32_t generation);
static bool complete_phase_6(int return_value, ev2citrusleaf_bin* bins,
		int n_bins, uint32_t generation, void* pv_udata);
static bool start_phase_7(uint32_t generation);
static bool verify_return_value(int return_value, ev2citrusleaf_bin* bins,
		int n_bins, uint32_t generation, void* pv_udata);


//==========================================================
// Demonstration Phases
//

const phase_start_fn PHASE_START_FUNCTIONS[] = {
	start_phase_1,			// write a 2-bin record
	start_phase_2,			// read all bins of record
	start_phase_3,			// overwrite one existing bin and add 3rd bin
	start_phase_4,			// read 2 of 3 bins (overwritten and added bin)
	start_phase_5,			// overwrite a bin, using correct generation
	start_phase_6,			// overwrite a bin, using incorrect generation
	start_phase_7,			// delete the record
	NULL
};

const phase_complete_fn PHASE_COMPLETE_FUNCTIONS[] = {
	verify_return_value,	// verify write success
	complete_phase_2,		// verify everything that was read
	verify_return_value,	// verify write success
	complete_phase_4,		// verify everything that was read
	verify_return_value,	// verify write success
	complete_phase_6,		// verify write failure (generation)
	verify_return_value		// verify delete success
};


//==========================================================
// Main
//

int
main(int argc, char* argv[])
{
	// Parse command line arguments.
	if (! set_config(argc, argv)) {
		exit(-1);
	}

	// Use default Citrusleaf client logging, but set a filter.
	cf_set_log_level(CF_WARN);

	// Connect to the database server cluster.
	if (! start_cluster_management()) {
		stop_cluster_management();
		destroy_config();
		exit(-1);
	}

	// Do a database info query.
	do_info_query();

	// Do the series of database operations.
	do_transactions();

	// Exit cleanly.
	stop_cluster_management();
	destroy_config();

	LOG("example is done");

	return 0;
}


//==========================================================
// Command Line Options
//

//------------------------------------------------
// Parse command line options.
//
static bool
set_config(int argc, char* argv[])
{
	g_config.p_host = DEFAULT_HOST;
	g_config.port = DEFAULT_PORT;
	g_config.p_namespace = DEFAULT_NAMESPACE;
	g_config.p_set = DEFAULT_SET;
	g_config.timeout_msec = DEFAULT_TIMEOUT_MSEC;

	int c;

	while ((c = getopt(argc, argv, "h:p:n:s:m:")) != -1) {
		switch (c) {
		case 'h':
			g_config.p_host = strdup(optarg);
			break;

		case 'p':
			g_config.port = atoi(optarg);
			break;

		case 'n':
			g_config.p_namespace = strdup(optarg);
			break;

		case 's':
			g_config.p_set = strdup(optarg);
			break;

		case 'm':
			g_config.timeout_msec = atoi(optarg);
			break;

		default:
			destroy_config();
			usage();
			return false;
		}
	}

	LOG("host:                %s", g_config.p_host);
	LOG("port:                %d", g_config.port);
	LOG("namespace:           %s", g_config.p_namespace);
	LOG("set name:            %s", g_config.p_set);
	LOG("transaction timeout: %d msec", g_config.timeout_msec);

	return true;
}

//------------------------------------------------
// Free any resources allocated for configuration.
//
static void
destroy_config()
{
	if (g_config.p_host != DEFAULT_HOST) {
		free((char*)g_config.p_host);
	}

	if (g_config.p_namespace != DEFAULT_NAMESPACE) {
		free((char*)g_config.p_namespace);
	}

	if (g_config.p_set != DEFAULT_SET) {
		free((char*)g_config.p_set);
	}
}

//------------------------------------------------
// Display supported command line options.
//
static void
usage()
{
	LOG("Usage:");
	LOG("-h host [default: %s]", DEFAULT_HOST);
	LOG("-p port [default: %d]", DEFAULT_PORT);
	LOG("-n namespace [default: %s]", DEFAULT_NAMESPACE);
	LOG("-s set name [default: %s]", DEFAULT_SET);
	LOG("-m transaction timeout msec [default: %d]", DEFAULT_TIMEOUT_MSEC);
}


//==========================================================
// Cluster Management
//

//------------------------------------------------
// Initialize client and connect to database.
//
static bool
start_cluster_management()
{
	// Initialize Citrusleaf client.
	int result = ev2citrusleaf_init(NULL);

	if (result != 0) {
		LOG("ERROR: initializing cluster [%d]", result);
		return false;
	}

	// Create cluster object needed for all database operations.
	g_p_cluster = ev2citrusleaf_cluster_create();

	if (! g_p_cluster) {
		LOG("ERROR: creating cluster");
		return false;
	}

	// Connect to Citrusleaf database server cluster.
	result = ev2citrusleaf_cluster_add_host(g_p_cluster, (char*)g_config.p_host,
			g_config.port);

	if (result != 0) {
		LOG("ERROR: adding host [%d]", result);
		return false;
	}

	// Verify database server cluster is ready.
	int tries = 0;

	while (tries < CLUSTER_VERIFY_TRIES) {
		int n = ev2citrusleaf_cluster_get_active_node_count(g_p_cluster);

		if (n > 0) {
			LOG("found %d cluster node%s", n, n > 1 ? "s" : "");
			break;
		}

		usleep(CLUSTER_VERIFY_INTERVAL);
		tries++;
	}

	if (tries == CLUSTER_VERIFY_TRIES) {
		LOG("ERROR: connecting to cluster");
		return false;
	}

	return true;
}

//------------------------------------------------
// Disconnect from database and clean up client.
//
static void
stop_cluster_management()
{
	if (g_p_cluster) {
		ev2citrusleaf_cluster_destroy(g_p_cluster, 0);
	}

	ev2citrusleaf_shutdown(true);
}


//==========================================================
// Info API Demo
//

//------------------------------------------------
// Do a database info query.
//
static void
do_info_query()
{
	// We could use the same event base for the info query and the transaction
	// series, but we'll do it this way just to keep the info query separate.
	struct event_base* p_event_base = event_base_new();

	if (! p_event_base) {
		LOG("ERROR: creating event base for info query");
		return;
	}

	// Info calls need a DNS event base.
	struct evdns_base* p_dns_base = evdns_base_new(p_event_base, 1);

	if (! p_dns_base) {
		LOG("ERROR: creating dns base for info query");
		event_base_free(p_event_base);
		return;
	}

	char info_names[256];

	// We'll do an info query to get only the namespace information. (Consult
	// the handbook to see what's possible with info queries.)
	strcpy(info_names, "namespace/");
	strcat(info_names, g_config.p_namespace);

	// Start our info query.
	if (0 == ev2citrusleaf_info(
			p_event_base,					// event base for this transaction
			p_dns_base,						// DNS base for this transaction
			g_config.p_host,				// database server host
			g_config.port,					// database server port
			info_names,						// what info to get
			g_config.timeout_msec,			// transaction timeout
			client_info_cb,					// callback for this transaction
			(void*)p_event_base)) {			// "user data" - the event base

		// Normally, we would exit the event loop when no more events are added.
		// However because we created a DNS base, the event loop will continue
		// to run (i.e. event_base_dispatch() will block) even with no events
		// added. Therefore we must exit the event loop explicitly via the info
		// callback.

		if (event_base_dispatch(p_event_base) < 0) {
			LOG("ERROR: event base dispatch");
		}
	}
	else {
		LOG("ERROR: starting info query");
	}

	evdns_base_free(p_dns_base, 0);
	event_base_free(p_event_base);
}

//------------------------------------------------
// Complete the database info query.
//
void
client_info_cb(int return_value, char* response, size_t response_len,
		void* pv_udata)
{
	if (return_value == EV2CITRUSLEAF_OK) {
		DETAIL("info callback response_len: %lu", response_len);
		DETAIL("info callback response:");
		DETAIL("%s", response);

		// Do something useful with the info.
		if (strstr(response, "single-bin=true")) {
			LOG("VERY BAD: server is single-bin - example is muti-bin!");
		}
	}
	else {
		LOG("ERROR: info callback return_value %d", return_value);
	}

	// Application is responsible for freeing response.
	if (response) {
		free(response);
	}

	LOG("completed info query");

	// Because of the DNS base, we have to exit the event loop explicitly.
	// (Calling evdns_base_free() here would also work, but we'll do it this way
	// so the evdns_base_free() in do_info_query() can cover failure cases too.)

	event_base_loopbreak((struct event_base*)pv_udata);
}


//==========================================================
// Transaction Management
//

//------------------------------------------------
// Do the series of database operations.
//
static void
do_transactions()
{
	// Create the event base for transactions.
	if ((g_p_event_base = event_base_new()) == NULL) {
		LOG("ERROR: creating event base");
		return;
	}

	// Initialize a key to be used in multiple phases.
	ev2citrusleaf_object_init_str(&g_key, (char*)KEY_STRING);

	// Initialize (default) write parameters - used in many phases.
	ev2citrusleaf_write_parameters_init(&g_write_parameters);

	// Start the event loop. There must be an event added on the base before
	// calling event_base_dispatch(), or the event loop will just exit. Here we
	// start our first transaction to ensure an event is added.

	g_phase_index = 0;

	if (PHASE_START_FUNCTIONS[g_phase_index](0)) {

		// event_base_dispatch() will block and run the event loop until no more
		// events are added, or until something calls event_base_loopbreak() or
		// event_base_loopexit().

		// To keep an event loop running, an application must therefore ensure
		// at least one event is always added.

		// In this example, we'll exit the event loop when a transaction
		// callback is made in which we don't start another transaction.

		if (event_base_dispatch(g_p_event_base) < 0) {
			LOG("ERROR: event base dispatch");
		}
	}
	else {
		LOG("ERROR: starting phase 1");
	}

	// Free the event base.
	event_base_free(g_p_event_base);
}

//------------------------------------------------
// Complete a database operation, start the next.
//
static void
client_cb(int return_value, ev2citrusleaf_bin* bins, int n_bins,
		uint32_t generation, void* pv_udata)
{
	// Complete the current phase.
	if (PHASE_COMPLETE_FUNCTIONS[g_phase_index](
			return_value, bins, n_bins, generation, pv_udata)) {
		LOG("completed phase %d", g_phase_index + 1);
	}
	else {
		LOG("ERROR: completing phase %d", g_phase_index + 1);
		// Will exit event loop.
		return;
	}

	// Start the next phase, if there is one. If not, exit the event loop.

	if (! PHASE_START_FUNCTIONS[++g_phase_index]) {
		LOG("example completed all %d database transactions", g_phase_index);
		// Will exit event loop.
		return;
	}

	if (! PHASE_START_FUNCTIONS[g_phase_index](generation)) {
		LOG("ERROR: starting phase %d", g_phase_index + 1);
		// Will exit event loop.
	}
}


//==========================================================
// Transaction Operations
//

//------------------------------------------------
// Write a record with two bins.
//
static bool
start_phase_1(uint32_t generation)
{
	ev2citrusleaf_bin bins[2];

	// First bin has a string value.
	strcpy(bins[0].bin_name, "test-bin-A");
	ev2citrusleaf_object_init_str(&bins[0].object, "test-value-A");

	// Second bin has an integer value.
	strcpy(bins[1].bin_name, "test-bin-B");
	ev2citrusleaf_object_init_int(&bins[1].object, 0xBBBBbbbb);

	if (0 != ev2citrusleaf_put(
			g_p_cluster,					// cluster
			(char*)g_config.p_namespace,	// namespace
			(char*)g_config.p_set,			// set name
			&g_key,							// key of record to write
			bins,							// bins (array) to write
			2,								// two bins for this transaction
			&g_write_parameters,			// write parameters
			g_config.timeout_msec,			// transaction timeout
			client_cb,						// callback for this transaction
			NULL,							// "user data" - nothing for us
			g_p_event_base)) {				// event base for this transaction
		LOG("ERROR: fail put() for 2-bin record");
		return false;
	}

	return true;
}

//------------------------------------------------
// Read all bins of the record we just wrote.
//
static bool
start_phase_2(uint32_t generation)
{
	if (0 != ev2citrusleaf_get_all(
			g_p_cluster,					// cluster
			(char*)g_config.p_namespace,	// namespace
			(char*)g_config.p_set,			// set name
			&g_key,							// key of record to get
			g_config.timeout_msec,			// transaction timeout
			client_cb,						// callback for this transaction
			NULL,							// "user data" - nothing for us
			g_p_event_base)) {				// event base for this transaction
		LOG("ERROR: fail get_all() for 2-bin record");
		return false;
	}

	return true;
}

//------------------------------------------------
// Verify the record is as it was written.
//
static bool
complete_phase_2(int return_value, ev2citrusleaf_bin* bins, int n_bins,
		uint32_t generation, void* pv_udata)
{
	if (return_value != EV2CITRUSLEAF_OK) {
		LOG("ERROR: client callback return_value %d", return_value);
		return false;
	}

	if (! bins) {
		LOG("ERROR: no bin data");
		return false;
	}

	if (n_bins != 2) {
		LOG("ERROR: unexpected n_bins %d - already existing record?", n_bins);

		// Free any allocated bin resources.
		ev2citrusleaf_bins_free(bins, n_bins);

		return false;
	}

	// Order of bins in array is not guaranteed - find which is which by name.

	ev2citrusleaf_bin* p_bin_A = NULL;
	ev2citrusleaf_bin* p_bin_B = NULL;
	bool valid = true;

	// Find out what bins[0] is.
	if (strcmp(bins[0].bin_name, "test-bin-A") == 0) {
		p_bin_A = &bins[0];
	}
	else if (strcmp(bins[0].bin_name, "test-bin-B") == 0) {
		p_bin_B = &bins[0];
	}
	else {
		LOG("ERROR: unexpected bins[0] name %s", bins[0].bin_name);
		valid = false;
	}

	// Find out what bins[1] is.
	if (strcmp(bins[1].bin_name, "test-bin-A") == 0 && ! p_bin_A) {
		p_bin_A = &bins[1];
	}
	else if (strcmp(bins[1].bin_name, "test-bin-B") == 0 && ! p_bin_B) {
		p_bin_B = &bins[1];
	}
	else {
		LOG("ERROR: unexpected bins[1] name %s", bins[1].bin_name);
		valid = false;
	}

	// Validate bin-A.
	if (p_bin_A) {
		if (p_bin_A->object.type != CL_STR) {
			LOG("ERROR: unexpected bin-A type %d", p_bin_A->object.type);
			valid = false;
		}
		else if (strcmp(p_bin_A->object.u.str, "test-value-A") != 0) {
			LOG("ERROR: unexpected bin-A value %s", p_bin_A->object.u.str);
			valid = false;
		}
	}

	// Validate bin-B.
	if (p_bin_B) {
		if (p_bin_B->object.type != CL_INT) {
			LOG("ERROR: unexpected bin-B type %d", p_bin_B->object.type);
			valid = false;
		}
		else if (p_bin_B->object.u.i64 != (int64_t)0xBBBBbbbb) {
			LOG("ERROR: unexpected bin-B value 0x%lx", p_bin_B->object.u.i64);
			valid = false;
		}
	}

	// Free any allocated bin resources.
	ev2citrusleaf_bins_free(bins, n_bins);

	return valid;
}

//------------------------------------------------
// Overwrite an existing bin and add a third bin.
//
static bool
start_phase_3(uint32_t generation)
{
	ev2citrusleaf_bin bins[2];

	// Overwrite the second bin, now with a string value.
	strcpy(bins[0].bin_name, "test-bin-B");
	ev2citrusleaf_object_init_str(&bins[0].object, "test-value-B");

	// Third bin has a blob value.
	strcpy(bins[1].bin_name, "test-bin-C");
	ev2citrusleaf_object_init_blob(&bins[1].object, (void*)BLOB, sizeof(BLOB));

	if (0 != ev2citrusleaf_put(
			g_p_cluster,					// cluster
			(char*)g_config.p_namespace,	// namespace
			(char*)g_config.p_set,			// set name
			&g_key,							// key of record to write
			bins,							// bins (array) to write
			2,								// two bins for this transaction
			&g_write_parameters,			// write parameters
			g_config.timeout_msec,			// transaction timeout
			client_cb,						// callback for this transaction
			NULL,							// "user data" - nothing for us
			g_p_event_base)) {				// event base for this transaction
		LOG("ERROR: fail put() to overwrite 2nd bin and add 3rd bin");
		return false;
	}

	return true;
}

//------------------------------------------------
// Read the two bins we just wrote.
//
static bool
start_phase_4(uint32_t generation)
{
	const char* bin_names[] = { "test-bin-B", "test-bin-C" };

	if (0 != ev2citrusleaf_get(
			g_p_cluster,					// cluster
			(char*)g_config.p_namespace,	// namespace
			(char*)g_config.p_set,			// set name
			&g_key,							// key of record to get
			bin_names,						// names of bins to get
			2,								// get two (of the three) bins
			g_config.timeout_msec,			// transaction timeout
			client_cb,						// callback for this transaction
			NULL,							// "user data" - nothing for us
			g_p_event_base)) {				// event base for this transaction
		LOG("ERROR: fail get() for 2 bins of 3-bin record");
		return false;
	}

	return true;
}

//------------------------------------------------
// Verify the two bins are as expected.
//
static bool
complete_phase_4(int return_value, ev2citrusleaf_bin* bins, int n_bins,
		uint32_t generation, void* pv_udata)
{
	if (return_value != EV2CITRUSLEAF_OK) {
		LOG("ERROR: client callback return_value %d", return_value);
		return false;
	}

	if (! bins) {
		LOG("ERROR: no bin data");
		return false;
	}

	if (n_bins != 2) {
		LOG("ERROR: unexpected n_bins %d", n_bins);

		// Free any allocated bin resources.
		ev2citrusleaf_bins_free(bins, n_bins);

		return false;
	}

	// Order of bins in array is not guaranteed - find which is which by name.

	ev2citrusleaf_bin* p_bin_B = NULL;
	ev2citrusleaf_bin* p_bin_C = NULL;
	bool valid = true;

	// Find out what bins[0] is.
	if (strcmp(bins[0].bin_name, "test-bin-B") == 0) {
		p_bin_B = &bins[0];
	}
	else if (strcmp(bins[0].bin_name, "test-bin-C") == 0) {
		p_bin_C = &bins[0];
	}
	else {
		LOG("ERROR: unexpected bins[0] name %s", bins[0].bin_name);
		valid = false;
	}

	// Find out what bins[1] is.
	if (strcmp(bins[1].bin_name, "test-bin-B") == 0 && ! p_bin_B) {
		p_bin_B = &bins[1];
	}
	else if (strcmp(bins[1].bin_name, "test-bin-C") == 0 && ! p_bin_C) {
		p_bin_C = &bins[1];
	}
	else {
		LOG("ERROR: unexpected bins[1] name %s", bins[1].bin_name);
		valid = false;
	}

	// Validate bin-B.
	if (p_bin_B) {
		if (p_bin_B->object.type != CL_STR) {
			LOG("ERROR: unexpected bin-B type %d", p_bin_B->object.type);
			valid = false;
		}
		else if (strcmp(p_bin_B->object.u.str, "test-value-B") != 0) {
			LOG("ERROR: unexpected bin-B value %s", p_bin_B->object.u.str);
			valid = false;
		}
	}

	// Validate bin-C.
	if (p_bin_C) {
		if (p_bin_C->object.type != CL_BLOB) {
			LOG("ERROR: unexpected bin-C type %d", p_bin_C->object.type);
			valid = false;
		}
		else if (p_bin_C->object.size != sizeof(BLOB)) {
			LOG("ERROR: unexpected bin-C blob size %lu", p_bin_C->object.size);
			valid = false;
		}
		else if (memcmp(p_bin_C->object.u.blob, BLOB, sizeof(BLOB)) != 0) {
			LOG("ERROR: unexpected bin-C blob value");
			valid = false;
		}
	}

	// Free any allocated bin resources.
	ev2citrusleaf_bins_free(bins, n_bins);

	return valid;
}

//------------------------------------------------
// Overwrite a bin, using correct generation.
//
static bool
start_phase_5(uint32_t generation)
{
	ev2citrusleaf_bin bin;

	// Overwrite the first bin.
	strcpy(bin.bin_name, "test-bin-A");
	ev2citrusleaf_object_init_str(&bin.object, "overwritten-value-A");

	ev2citrusleaf_write_parameters write_parameters;

	// Specify correct generation in write parameters.
	ev2citrusleaf_write_parameters_init(&write_parameters);
	write_parameters.use_generation = true;
	write_parameters.generation = generation;

	if (0 != ev2citrusleaf_put(
			g_p_cluster,					// cluster
			(char*)g_config.p_namespace,	// namespace
			(char*)g_config.p_set,			// set name
			&g_key,							// key of record to write
			&bin,							// bin (as array) to write
			1,								// one bin for this transaction
			&write_parameters,				// write parameters using generation
			g_config.timeout_msec,			// transaction timeout
			client_cb,						// callback for this transaction
			NULL,							// "user data" - nothing for us
			g_p_event_base)) {				// event base for this transaction
		LOG("ERROR: fail put() to overwrite bin with correct generation");
		return false;
	}

	return true;
}

//------------------------------------------------
// Overwrite a bin, using incorrect generation.
//
static bool
start_phase_6(uint32_t generation)
{
	ev2citrusleaf_bin bin;

	// Overwrite the second bin.
	strcpy(bin.bin_name, "test-bin-B");
	ev2citrusleaf_object_init_str(&bin.object, "overwritten-value-B");

	ev2citrusleaf_write_parameters write_parameters;

	// Specify incorrect generation in write parameters.
	ev2citrusleaf_write_parameters_init(&write_parameters);
	write_parameters.use_generation = true;
	write_parameters.generation = generation - 1;

	if (0 != ev2citrusleaf_put(
			g_p_cluster,					// cluster
			(char*)g_config.p_namespace,	// namespace
			(char*)g_config.p_set,			// set name
			&g_key,							// key of record to write
			&bin,							// bin (as array) to write
			1,								// one bin for this transaction
			&write_parameters,				// write parameters using generation
			g_config.timeout_msec,			// transaction timeout
			client_cb,						// callback for this transaction
			NULL,							// "user data" - nothing for us
			g_p_event_base)) {				// event base for this transaction
		LOG("ERROR: fail put() to overwrite bin with incorrect generation");
		return false;
	}

	return true;
}

//------------------------------------------------
// Verify the write failed as expected.
//
static bool
complete_phase_6(int return_value, ev2citrusleaf_bin* bins, int n_bins,
		uint32_t generation, void* pv_udata)
{
	if (return_value != EV2CITRUSLEAF_FAIL_GENERATION) {
		LOG("ERROR: client callback return_value %d", return_value);
		return false;
	}

	return true;
}

//------------------------------------------------
// Delete the record.
//
static bool
start_phase_7(uint32_t generation)
{
	if (0 != ev2citrusleaf_delete(
			g_p_cluster,					// cluster
			(char*)g_config.p_namespace,	// namespace
			(char*)g_config.p_set,			// set name
			&g_key,							// key of record to delete
			&g_write_parameters,			// write parameters
			g_config.timeout_msec,			// transaction timeout
			client_cb,						// callback for this transaction
			NULL,							// "user data" - nothing for us
			g_p_event_base)) {				// event base for this transaction
		LOG("ERROR: fail delete()");
		return false;
	}

	return true;
}

//------------------------------------------------
// Verify a write or delete operation succeeded.
//
static bool
verify_return_value(int return_value, ev2citrusleaf_bin* bins, int n_bins,
		uint32_t generation, void* pv_udata)
{
	if (return_value != EV2CITRUSLEAF_OK) {
		LOG("ERROR: client callback return_value %d", return_value);
		return false;
	}

	return true;
}<|MERGE_RESOLUTION|>--- conflicted
+++ resolved
@@ -1,10 +1,6 @@
 /*
-<<<<<<< HEAD
  *  Citrusleaf 
- *  src/ascli.c - command-line interface
-=======
  * cl_libevent2/example/main.c
->>>>>>> 3f56208d
  *
  * Simple API demonstration for the Citrusleaf libevent2 client.
  *
