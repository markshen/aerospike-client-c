--- conflicted
+++ resolved
@@ -68,12 +68,9 @@
 	CITRUSLEAF_FAIL_INCOMPATIBLE_TYPE = 12,  // specified operation cannot be performed on that data type
 	CITRUSLEAF_FAIL_RECORD_TOO_BIG = 13,
 	CITRUSLEAF_FAIL_KEY_BUSY = 14,
-<<<<<<< HEAD
-	CITRUSLEAF_FAIL_SPROC_EXECUTION = 15
-=======
-	CITRUSLEAF_FAIL_DC_DOWN = 15,
-	CITRUSLEAF_FAIL_DC_UP= 16
->>>>>>> 4d2c87c0
+	CITRUSLEAF_FAIL_SPROC_EXECUTION = 15,
+	CITRUSLEAF_FAIL_DC_DOWN = 16,
+	CITRUSLEAF_FAIL_DC_UP= 17
 } cl_rv;
 
 
