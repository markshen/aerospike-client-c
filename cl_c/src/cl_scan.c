--- conflicted
+++ resolved
@@ -57,12 +57,8 @@
 	}
 
 	// we have a single namespace and/or set to get
-<<<<<<< HEAD
-	if (cl_compile(operation_info, operation_info2, 0, ns, set, 0, 0, 0, 0, 0, 0, &wr_buf, &wr_buf_sz, 0, NULL, 0, &scan_param_field,NULL)) {
-=======
 	if (cl_compile(operation_info, operation_info2, 0, ns, set, 0, 0, 0, 0, 0, 0, &wr_buf, &wr_buf_sz, 0, NULL, 0,
 			scan_opt ? &scan_param_field : NULL)) {
->>>>>>> 1b39fc52
 		return(rv);
 	}
 	
