--- conflicted
+++ resolved
@@ -30,13 +30,10 @@
 #include "citrusleaf/proto.h"
 #include "citrusleaf/cf_socket.h"
 
-<<<<<<< HEAD
-=======
 extern int g_init_pid;
 
 
 //
->>>>>>> 21cb3706
 // Decompresses a compressed CL msg
 //The buffer passed in is the space *after* the header, just the compressed data
 // returns -1 if it can't be decompressed for some reason
@@ -414,7 +411,6 @@
 
 #define HACK_MAX_RESULT_CODE 100
 
-<<<<<<< HEAD
 static int do_batch_monte(cl_cluster *asc, int info1, int info2, int info3,
                           char *ns, cf_digest *digests, cl_cluster_node **nodes,
                           int n_digests, cl_bin *bins, cl_operator operator,
@@ -423,12 +419,6 @@
                           citrusleaf_get_many_cb cb, void *udata, 
                           struct mr_state_s *mrs,
                           int imatch, index_metadata_t *imd) 
-=======
-static int
-do_batch_monte(cl_cluster *asc, int info1, int info2, char *ns, cf_digest *digests, cl_cluster_node **nodes, 
-	int n_digests, cl_bin *bins, cl_operator operator, cl_operation *operations, int n_ops,
-	cl_cluster_node *node, int n_node_digests, citrusleaf_get_many_cb cb, void *udata)
->>>>>>> 21cb3706
 {
     int      rv        = -1;
     uint8_t  rd_stack_buf[STACK_BUF_SZ];    
@@ -662,22 +652,16 @@
     return(rv);
 }
 
-<<<<<<< HEAD
 static cf_atomic32  batch_initialized = 0;
 cf_queue           *g_batch_q         = 0;
 static pthread_t    g_batch_th[N_BATCH_THREADS];
-=======
-cf_atomic32 batch_initialized = 0;
 
 #define N_BATCH_THREADS 6
-static cf_queue *g_batch_q = 0;
-static pthread_t g_batch_th[N_BATCH_THREADS];
 
 
 //
 // These externally visible functions are exposed through citrusleaf.h
 //
->>>>>>> 21cb3706
 
 typedef struct {
     // these sections are the same for the same query
@@ -1079,20 +1063,8 @@
 * thread thereafter.
 */
 void citrusleaf_batch_shutdown() {
-        int i;
-<<<<<<< HEAD
-        cl_batch_work work;
-        // all zero message is a death message
-        memset(&work,0,sizeof(cl_batch_work));
-        for(i=0;i<N_BATCH_THREADS;i++) {
-                cf_queue_push(g_batch_q,&work);
-        }
-        for(i=0;i<N_BATCH_THREADS;i++) {
-                pthread_join(g_batch_th[i],NULL);
-        }
-}
-=======
-        digest_work work;
+	int i;
+	digest_work work;
 
 	/* 
 	 * If a process is forked, the threads in it do not get spawned in the child process.
@@ -1101,14 +1073,13 @@
 	 * then it cannot call pthread_join() on the threads which does not exist in this process.
 	 */
 	if(g_init_pid == getpid()) {
-       		memset(&work,0,sizeof(digest_work));
-        	for(i=0;i<N_BATCH_THREADS;i++) {
-                	cf_queue_push(g_batch_q,&work);
-        	}
-
-       		for(i=0;i<N_BATCH_THREADS;i++) {
-               		pthread_join(g_batch_th[i],NULL);
-       		}
+		memset(&work,0,sizeof(digest_work));
+		for(i=0;i<N_BATCH_THREADS;i++) {
+			cf_queue_push(g_batch_q,&work);
+		}
+
+		for(i=0;i<N_BATCH_THREADS;i++) {
+			pthread_join(g_batch_th[i],NULL);
+		}
 	}
-}
->>>>>>> 21cb3706
+}