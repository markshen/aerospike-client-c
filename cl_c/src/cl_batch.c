/*
 * The batch interface has some cleverness, it makes parallel requests
 * under the covers to different servers
 *
 *
 * Brian Bulkowski, 2011
 * All rights reserved
 */

#include <sys/types.h>
#include <stdio.h>
#include <errno.h> //errno
#include <stdlib.h> //fprintf
#include <unistd.h> // close
#include <string.h>
#include <pthread.h>
#include <fcntl.h>
#include <assert.h>
#include <zlib.h>

#include "citrusleaf/citrusleaf.h"
#include "citrusleaf/cl_cluster.h"
#include "citrusleaf/citrusleaf-internal.h"
#include "citrusleaf/cf_atomic.h"
#include "citrusleaf/proto.h"
#include "citrusleaf/cf_socket.h"

// Decompresses a compressed CL msg
//The buffer passed in is the space *after* the header, just the compressed data
// returns -1 if it can't be decompressed for some reason
static int batch_decompress(uint8_t *in_buf, size_t in_sz, uint8_t **out_buf, size_t *out_sz) {
    z_stream     strm;

    uint64_t now = cf_getms();
    
    strm.zalloc = Z_NULL;
    strm.zfree = Z_NULL;
    strm.opaque = Z_NULL;
    int rv = inflateInit(&strm);
    if (rv != Z_OK)
        return (-1);

    
    // first 8 bytes are the inflated size, allows efficient alloc (round up: the buf likes that)
    size_t      b_sz_alloc = *(uint64_t *)in_buf;
    uint8_t     *b = malloc(b_sz_alloc);
    if (0 == b) {
        fprintf(stderr, "batch_decompress: could not malloc %"PRIu64" bytes\n",b_sz_alloc);
        inflateEnd(&strm);
        return(-1);
    }
    
    strm.avail_in = in_sz - 8;
    strm.next_in = in_buf + 8;
    
    strm.avail_out = b_sz_alloc; // round up: seems to like that
    strm.next_out = b;


//    fprintf(stderr, "before deflate: in_buf %p in_sz %"PRIu64" outbuf %p out_sz %"PRIu64"\n",
//        strm.next_in, strm.avail_in, strm.next_out, strm.avail_out);

    rv = inflate(&strm, Z_FINISH);
    
//    fprintf(stderr, "after deflate: rv %d in_buf %p in_sz %"PRIu64" outbuf %p out_sz %"PRIu64" ms %"PRIu64"\n",
//        rv, strm.next_in, strm.avail_in, strm.next_out, strm.avail_out, cf_getms() - now);

    if (rv != Z_STREAM_END) {
        fprintf(stderr, "could not deflate data: zlib error %d (check zlib.h)\n",rv);
        free(b);
        inflateEnd(&strm);
        return(-1);
    }
        
    inflateEnd(&strm);
    
    *out_buf = b;
    *out_sz = b_sz_alloc - strm.avail_out;
    
    return(0);    
}


<<<<<<< HEAD
static uint8_t *
write_fields_batch_digests(uint8_t *buf, char *ns, int ns_len, cf_digest *digests, 
	cl_cluster_node **nodes, int n_digests, int n_my_digests, cl_cluster_node *my_node, 
	char *mrjids, char *imatchs, map_args_t *margs, int marg_sz) 
{

#ifdef SIK_DEBUG	
    printf("write_fields_batch_digests: ns: %p mrjid: %s imatch: %s margs: %p\n", ns, mrjids, imatchs, margs);
#endif

	cl_msg_field *mf = (cl_msg_field *) buf;
	cl_msg_field *mf_tmp = mf;
	if (ns) {
#ifdef SIK_DEBUG 
		printf("writing NS\n");
#endif
		mf->type = CL_MSG_FIELD_TYPE_NAMESPACE;
		mf->field_sz = ns_len + 1;
		memcpy(mf->data, ns, ns_len);
		mf_tmp = cl_msg_field_get_next(mf);
		cl_msg_swap_field(mf);
		mf = mf_tmp;
	}
=======
static uint8_t *write_fields_batch_digests(
                         uint8_t *buf, char *ns, int ns_len,
                         cf_digest *digests, cl_cluster_node **nodes,
                         int n_digests, int n_my_digests,
                         cl_cluster_node *my_node, char *mrjids,
                         char *imatchs, map_args_t *margs, int marg_sz) {
    cl_msg_field *mf = (cl_msg_field *) buf;
    cl_msg_field *mf_tmp = mf;
    if (ns) {
        mf->type = CL_MSG_FIELD_TYPE_NAMESPACE;
        mf->field_sz = ns_len + 1;
        memcpy(mf->data, ns, ns_len);
        mf_tmp = cl_msg_field_get_next(mf);
        cl_msg_swap_field(mf);
        mf = mf_tmp;
    }
>>>>>>> e2f7b7a1
    if (imatchs) {
        mf->type = CL_MSG_FIELD_TYPE_SECONDARY_INDEX_ID;
        int ilen = strlen(imatchs);
        mf->field_sz = ilen + 1;
        memcpy(mf->data, imatchs, ilen);
        mf_tmp = cl_msg_field_get_next(mf);
        cl_msg_swap_field(mf);
        mf = mf_tmp;
    }
    if (mrjids) {
        mf->type = CL_MSG_FIELD_TYPE_MAP_REDUCE_JOB_ID;
        int mlen = strlen(mrjids);
        mf->field_sz = mlen + 1;
        memcpy(mf->data, mrjids, mlen);
        mf_tmp = cl_msg_field_get_next(mf);
        cl_msg_swap_field(mf);
        mf = mf_tmp;
    }

    mf->type = CL_MSG_FIELD_TYPE_SECONDARY_INDEX_SINGLE;
    int digest_sz = sizeof(cf_digest) * n_my_digests;
    mf->field_sz = digest_sz;
    uint8_t *b = mf->data;
    for (int i = 0; i < n_digests; i++) {
        memcpy(b, &digests[i], sizeof(cf_digest));
        b += sizeof(cf_digest);
    }
    mf_tmp = cl_msg_field_get_next(mf);
    cl_msg_swap_field(mf);        
    mf = mf_tmp;

    if (margs) { 
        mf->type        = CL_MSG_FIELD_TYPE_MAP_REDUCE_ARG;
        mf->field_sz    = marg_sz + 1;
        memcpy(mf->data, &margs->argc, sizeof(int));
        uint8_t *b      = mf->data;
        b              += sizeof(int);
        for (int i = 0; i < margs->argc; i++) {
            int klen = strlen(margs->kargv[i]);
            memcpy(b, &klen, sizeof(int));
            b += sizeof(int); //printf("writing: i: %d klen: %d\n", i, klen);
        }
        for (int i = 0; i < margs->argc; i++) {
            int vlen = strlen(margs->vargv[i]);
            memcpy(b, &vlen, sizeof(int));
            b += sizeof(int); //printf("writing: i: %d vlen: %d\n", i, vlen);
        }
        for (int i = 0; i < margs->argc; i++) {
            int klen = strlen(margs->kargv[i]);
            //printf("writn KARGV[%d]: len: %d %s\n", i, klen, margs->kargv[i]);
            memcpy(b, margs->kargv[i], klen);
            b += klen;
        }
        for (int i = 0; i < margs->argc; i++) {
            int vlen = strlen(margs->vargv[i]);
            //printf("writn VARGV[%d]: len: %d %s\n", i, vlen, margs->vargv[i]);
            memcpy(b, margs->vargv[i], vlen);
            b += vlen;
        }
        mf_tmp = cl_msg_field_get_next(mf);
        cl_msg_swap_field(mf);
        mf = mf_tmp;
    }
    return ( (uint8_t *) mf_tmp );
}

static uint8_t *write_fields_lua_func_register(
                               uint8_t *buf, char *ns, int ns_len,
                               char *lua_mapf, int lmflen,
                               char *lua_rdcf, int lrflen,
                               char *lua_fnzf, int lfflen, int reg_mrjid) {
    //printf("write_fields_lua_func_register lua_mapf(%s) lua_rdcf(%s)" 
    //       " lua_fnzf(%s)\n reg_mrjid: %d",
    //       lua_mapf, lua_rdcf, lua_fnzf, reg_mrjid);
    cl_msg_field *mf = (cl_msg_field *) buf;
    cl_msg_field *mf_tmp = mf;
    if (ns) {
        mf->type = CL_MSG_FIELD_TYPE_NAMESPACE;
        mf->field_sz = ns_len + 1;
        memcpy(mf->data, ns, ns_len);
        mf_tmp = cl_msg_field_get_next(mf);
        cl_msg_swap_field(mf);
        mf = mf_tmp;
    }
    mf->type = CL_MSG_FIELD_TYPE_LUA_MAP_FUNCTION_REGISTER;
    mf->field_sz = lmflen + 1;
    memcpy(mf->data, lua_mapf, lmflen);
    mf_tmp = cl_msg_field_get_next(mf);
    cl_msg_swap_field(mf);
    mf = mf_tmp;

    mf->type = CL_MSG_FIELD_TYPE_LUA_REDUCE_FUNCTION_REGISTER;
    mf->field_sz = lrflen + 1;
    memcpy(mf->data, lua_rdcf, lrflen);
    mf_tmp = cl_msg_field_get_next(mf);
    cl_msg_swap_field(mf);
    mf = mf_tmp;

    mf->type = CL_MSG_FIELD_TYPE_LUA_FINALIZE_FUNCTION_REGISTER;
    mf->field_sz = lfflen + 1;
    memcpy(mf->data, lua_fnzf, lfflen);
    mf_tmp = cl_msg_field_get_next(mf);
    cl_msg_swap_field(mf);
    mf = mf_tmp;

    mf->type = CL_MSG_FIELD_TYPE_MAP_REDUCE_ID;
    mf->field_sz = sizeof(int);
    memcpy(mf->data, &reg_mrjid, sizeof(int));
    mf_tmp = cl_msg_field_get_next(mf);
    cl_msg_swap_field(mf);
    mf = mf_tmp;

    return ( (uint8_t *) mf_tmp );
}
static uint8_t *write_fields_create_secondary_index(
                               uint8_t *buf, char *ns, int ns_len,
                               index_metadata_t *imd) {
    //printf("write_fields_create_secondary_index: iname: %s bname: %s\n",
           //imd->iname, imd->bname);
    cl_msg_field *mf = (cl_msg_field *) buf;
    cl_msg_field *mf_tmp = mf;
    if (ns) {
        mf->type = CL_MSG_FIELD_TYPE_NAMESPACE;
        mf->field_sz = ns_len + 1;
        memcpy(mf->data, ns, ns_len);
        mf_tmp = cl_msg_field_get_next(mf);
        cl_msg_swap_field(mf);
        mf = mf_tmp;
    }

    mf->type     = CL_MSG_FIELD_TYPE_CREATE_SECONDARY_INDEX;
    mf->field_sz = imd->msg_sz + 1;
    uint8_t *b   = mf->data;
    memcpy(b, &imd->ilen,   sizeof(int));     b += sizeof(int);
    memcpy(b, imd->iname,   imd->ilen);       b += imd->ilen;
    memcpy(b, &imd->blen,   sizeof(int));     b += sizeof(int);
    memcpy(b, imd->bname,   imd->blen);       b += imd->blen;
    memcpy(b, &imd->tlen,   sizeof(int));     b += sizeof(int);
    memcpy(b, imd->type,    imd->tlen);       b += imd->tlen;
    memcpy(b, &imd->isuniq, sizeof(uint8_t)); b += sizeof(uint8_t);
    memcpy(b, &imd->istime, sizeof(uint8_t)); b += sizeof(uint8_t);

    mf_tmp = cl_msg_field_get_next(mf);
    cl_msg_swap_field(mf);
    mf = mf_tmp;
    return ( (uint8_t *) mf_tmp );
}

<<<<<<< HEAD

static int 
batch_compile(uint info1, uint info2, uint info3, char *ns, cf_digest *digests, cl_cluster_node **nodes, 
	int n_digests, cl_cluster_node *my_node, int n_my_digests, 
	cl_bin *values, cl_operator operator, cl_operation *operations, int n_values,  
	uint8_t **buf_r, size_t *buf_sz_r, const cl_write_parameters *cl_w_p, 
	char *lua_mapf, int lmflen, char *lua_rdcf, int lrflen, char *lua_fnzf, int lfflen, int mrjid, 
	int imatch, map_args_t *margs, int reg_mrjid) {
#ifdef SIK_DEBUG 
    printf("batch_compile: n_values: %d\n", n_values);
#endif
	int		ns_len = ns ? strlen(ns) : 0;
	int		i;
	
    int   marg_sz = 0;
    char *mrjids  = NULL; char mrjbuf[32];
    char *imatchs = NULL; char imbuf [32];
	if (mrjid)        { sprintf(mrjbuf, "%d", mrjid);       mrjids  = mrjbuf; }
	if (imatch != -1) { sprintf(imbuf,  "%d", imatch);      imatchs = imbuf; }

	// determine the size
	size_t	msg_sz = sizeof(as_msg); // header
	if (ns)      msg_sz += ns_len          + sizeof(cl_msg_field); // fields
	if (mrjids)  msg_sz += strlen(mrjids)  + sizeof(cl_msg_field);
	if (imatchs) msg_sz += strlen(imatchs) + sizeof(cl_msg_field);
=======
static int batch_compile(uint info1, uint info2, uint info3, char *ns,
                         cf_digest *digests, cl_cluster_node **nodes,
                         int n_digests, cl_cluster_node *my_node,
                         int n_my_digests, cl_bin *values, cl_operator operator,
                         cl_operation *operations, int n_values,
                         uint8_t **buf_r, size_t *buf_sz_r,
                         const cl_write_parameters *cl_w_p,
                         char *lua_mapf, int lmflen, char *lua_rdcf, int lrflen,
                         char *lua_fnzf, int lfflen, int mrjid, int imatch,
                         map_args_t *margs, int reg_mrjid,
                         index_metadata_t *imd) {
    int     ns_len  = ns ? strlen(ns) : 0;
    char   *imatchs = NULL; char imbuf [32];
    char   *mrjids  = NULL; char mrjbuf[32];
    if (imatch != -1) { sprintf(imbuf,  "%d", imatch); imatchs = imbuf; }
    if (mrjid)        { sprintf(mrjbuf, "%d", mrjid);  mrjids  = mrjbuf; }
    size_t  msg_sz  = sizeof(as_msg); // header
    size_t  marg_sz = 0;
    if (ns)      msg_sz += ns_len          + sizeof(cl_msg_field); // fields
    if (imatchs) msg_sz += strlen(imatchs) + sizeof(cl_msg_field);
    if (mrjids)  msg_sz += strlen(mrjids)  + sizeof(cl_msg_field);
>>>>>>> e2f7b7a1
    if (margs) {
        marg_sz = sizeof(cl_msg_field) + sizeof(int); // argc(int)
        for (int i = 0; i < margs->argc; i++) {
            int klen  = strlen(margs->kargv[i]);
            marg_sz   += (sizeof(int) + klen); // Length(int) + string_arg
            int vlen  = strlen(margs->vargv[i]);
            marg_sz   += (sizeof(int) + vlen); // Length(int) + string_arg
        }
        msg_sz += marg_sz;
    }

    //DDL
    if (lmflen) {
        if (reg_mrjid == -1) {
            printf("register MRJ requires an id"); return -1;
        }
        msg_sz += sizeof(cl_msg_field) + sizeof(int); //reg_mrjid
        msg_sz += sizeof(cl_msg_field) + 1 + lmflen;
        msg_sz += sizeof(cl_msg_field) + 1 + lrflen;
        msg_sz += sizeof(cl_msg_field) + 1 + lfflen;
    }
    if (imd) {
        size_t o_msg_sz = msg_sz;
        msg_sz += sizeof(cl_msg_field);
        msg_sz += imd->ilen + sizeof(int); //int for ilen
        msg_sz += imd->blen + sizeof(int); //int for blen
        msg_sz += imd->tlen + sizeof(int); //int for tlen
        msg_sz +=             sizeof(uint8_t); // isuniq
        msg_sz +=             sizeof(uint8_t); // istime
        imd->msg_sz = (msg_sz - o_msg_sz);
    }
    if (n_my_digests) {
        msg_sz += sizeof(cl_msg_field) + 1 + (sizeof(cf_digest) * n_my_digests);
        for (int i = 0; i < n_values; i++) { // ops
            msg_sz += sizeof(cl_msg_op) + strlen(values[i].bin_name);
            if (0 != cl_value_to_op_get_size(&values[i], &msg_sz)) {
                fprintf(stderr, "illegal parameter: bad type %d write op %d\n",
                        values[i].object.type,i);
                return(-1);
            }
        }
    }
    
    if (!n_my_digests && !lmflen && !imd) {
        printf("batch_compile() define [n_my_digests, lmflen, OR imd]");
        return -1;
    }

    uint8_t *buf; uint8_t *mbuf = 0;
    if ((*buf_r) && (msg_sz > *buf_sz_r)) { // size too small? malloc!
        mbuf   = buf = malloc(msg_sz); if (!buf) return(-1);
        *buf_r = buf;
    } else buf = *buf_r;
    *buf_sz_r  = msg_sz;
    memset(buf, 0, msg_sz);  // NOTE: this line is debug - shouldn't be required
    uint32_t generation = 0; // lay in some parameters
    if (cl_w_p) {
        if (cl_w_p->unique) {
            info2      |= CL_MSG_INFO2_WRITE_UNIQUE;
        } else if (cl_w_p->use_generation) {
            info2      |= CL_MSG_INFO2_GENERATION;
            generation  = cl_w_p->generation;
        } else if (cl_w_p->use_generation_gt) {
            info2      |= CL_MSG_INFO2_GENERATION_GT;
            generation  = cl_w_p->generation;
        } else if (cl_w_p->use_generation_dup) {
            info2      |= CL_MSG_INFO2_GENERATION_DUP;
            generation  = cl_w_p->generation;
        }
    }
    
    int n_fields; // lay out the header
    if (n_my_digests) {
        n_fields = 1 + (ns ? 1 : 0) + (imatchs ? 1 : 0);
        if (mrjid)  n_fields++;
        if (margs)  n_fields++;
    } else if (lmflen) {
        n_fields = 4 + (ns ? 1 : 0);
    } else { // imd
        n_fields = 1 + (ns ? 1 : 0); // [iname, bname, type, isuniq, ists]
    }

    uint32_t record_ttl      = cl_w_p ? cl_w_p->record_ttl : 0;
    uint32_t transaction_ttl = cl_w_p ? cl_w_p->timeout_ms : 0;
    buf = cl_write_header(buf, msg_sz, info1, info2, info3, generation,
                          record_ttl, transaction_ttl, n_fields, n_values);
        
    // now the fields
    if (n_my_digests) {
        buf = write_fields_batch_digests(buf, ns, ns_len, digests, nodes,
                                         n_digests, n_my_digests, my_node,
                                         mrjids, imatchs, margs, marg_sz);
    } else if (lmflen) {
        buf = write_fields_lua_func_register(buf, ns, ns_len,
                                             lua_mapf, lmflen,
                                             lua_rdcf, lrflen,
                                             lua_fnzf, lfflen, reg_mrjid);
    } else { // imd
        buf = write_fields_create_secondary_index(buf, ns, ns_len, imd);
    }
    if (!buf) { if (mbuf) free(mbuf); return(-1); }

    if (n_values) { // lay out the ops
        cl_msg_op *op = (cl_msg_op *) buf;
        cl_msg_op *op_tmp;
        for (int i = 0; i< n_values;i++) {
            if (values) cl_value_to_op(&values[i], operator, 0,             op);
            else        cl_value_to_op(0,          0,        &operations[i],op);
            op_tmp = cl_msg_op_get_next(op);
            cl_msg_swap_op(op);
            op = op_tmp;
        }
    }
    return(0);    
}

#define STACK_BUF_SZ (1024 * 16) // provide a safe number for your system
                                 // - linux tends to have 8M stacks these days
#define STACK_BINS 100

#define HACK_MAX_RESULT_CODE 100

<<<<<<< HEAD
static int 
do_batch_monte(cl_cluster *asc, int info1, int info2, int info3, char *ns, cf_digest *digests, cl_cluster_node **nodes, int n_digests, 
	cl_bin *bins, 	cl_operator operator, cl_operation *operations, int n_ops, 
	cl_cluster_node *node, int n_node_digests, 	citrusleaf_get_many_cb cb, void *udata, 
	char *lua_mapf, int lmflen, char *lua_rdcf, int lrflen, char *lua_fnzf, int lfflen, int mrjid, 
	int imatch, map_args_t *margs, int reg_mrjid) 
{

#ifdef SIK_DEBUG 
	printf("do_batch_monte: n_digests: %d n_node_digests: %d\n", n_digests, n_node_digests);
#endif
	int rv = -1;
	uint8_t		rd_stack_buf[STACK_BUF_SZ];	
	uint8_t		*rd_buf = 0;
	size_t		rd_buf_sz = 0;
	uint8_t		wr_stack_buf[STACK_BUF_SZ];
	uint8_t		*wr_buf = wr_stack_buf;
	size_t		wr_buf_sz = sizeof(wr_stack_buf);

	rv = batch_compile(info1, info2, info3, ns, digests, nodes, n_digests,
=======
static int do_batch_monte(cl_cluster *asc, int info1, int info2, int info3,
                          char *ns, cf_digest *digests, cl_cluster_node **nodes,
                          int n_digests, cl_bin *bins, cl_operator operator,
                          cl_operation *operations, int n_ops,
                          cl_cluster_node *node, int n_node_digests,
                          citrusleaf_get_many_cb cb, void *udata, 
                          char *lua_mapf, int lmflen,
                          char *lua_rdcf, int lrflen,
                          char *lua_fnzf, int lfflen, int mrjid, int imatch,
                          map_args_t *margs, int reg_mrjid,
                          index_metadata_t *imd) {
    int      rv        = -1;
    uint8_t  rd_stack_buf[STACK_BUF_SZ];    
    uint8_t *rd_buf    = 0;
    size_t   rd_buf_sz = 0;
    uint8_t  wr_stack_buf[STACK_BUF_SZ];
    uint8_t *wr_buf    = wr_stack_buf;
    size_t   wr_buf_sz = sizeof(wr_stack_buf);

    rv = batch_compile(info1, info2, info3, ns, digests, nodes, n_digests,
>>>>>>> e2f7b7a1
                       node, n_node_digests, bins, operator, operations,
                       n_ops, &wr_buf, &wr_buf_sz, 0,
                       lua_mapf, lmflen, lua_rdcf, lrflen, lua_fnzf, lfflen,
                       mrjid, imatch, margs, reg_mrjid, imd);
    if (rv) {
        printf("do batch monte: batch compile failed: " \
               "some kind of intermediate error\n");
        return (rv);
    }

    int fd = cl_cluster_node_fd_get(node, false);
    if (fd == -1) { return(-1); }
    
    // send it to the cluster - non blocking socket, but we're blocking
    if (0 != cf_socket_write_forever(fd, wr_buf, wr_buf_sz)) { return(-1); }

    cl_proto         proto;
    bool done = false;
    
    do { // multiple CL proto per response
        // Now turn around and read a fine cl_pro - that's the first 8 bytes that has types and lenghts
        if ((rv = cf_socket_read_forever(fd, (uint8_t *) &proto,
                                         sizeof(cl_proto) ) ) ) {
            fprintf(stderr, "network error: errno %d fd %d\n",rv, fd);
            return(-1);
        }
        cl_proto_swap(&proto);

        if (proto.version != CL_PROTO_VERSION) {
            fprintf(stderr, "network error: received protocol message of wrong version %d\n",proto.version);
            return(-1);
        }
        if ((proto.type != CL_PROTO_TYPE_CL_MSG) &&
            (proto.type != CL_PROTO_TYPE_CL_MSG_COMPRESSED)) {
            fprintf(stderr, "network error: received incorrect message version %d\n",proto.type);
            return(-1);
        }
        
        // second read for the remainder of the message - expect this to cover lots of data, many lines
        //
        // if there's no error
        rd_buf_sz =  proto.sz;
        if (rd_buf_sz > 0) {
            if (rd_buf_sz > sizeof(rd_stack_buf))
                rd_buf = malloc(rd_buf_sz);
            else
                rd_buf = rd_stack_buf;
            if (rd_buf == NULL)        return (-1);

            if ((rv = cf_socket_read_forever(fd, rd_buf, rd_buf_sz))) {
                fprintf(stderr, "network error: errno %d fd %d\n",rv, fd);
                if (rd_buf != rd_stack_buf)    { free(rd_buf); }
                return(-1);
            }
        }
        if (proto.type == CL_PROTO_TYPE_CL_MSG_COMPRESSED) {
            uint8_t *new_rd_buf   = NULL;
            size_t  new_rd_buf_sz = 0;
            rv = batch_decompress(rd_buf, rd_buf_sz, &new_rd_buf, &new_rd_buf_sz);
            if (rv != 0) {
                fprintf(stderr, "could not decompress compressed message: error %d\n",rv);
                if (rd_buf != rd_stack_buf)    { free(rd_buf); }
            }                
                
            if (rd_buf != rd_stack_buf)    { free(rd_buf); }
            rd_buf = new_rd_buf;
            rd_buf_sz = new_rd_buf_sz;
            
            // also re-touch the proto - not certain if this matters
            proto.sz = rd_buf_sz;
            proto.type = CL_PROTO_TYPE_CL_MSG;

        }
        
        // process all the cl_msg in this proto
        uint8_t *buf = rd_buf;
        uint pos = 0;
        cl_bin stack_bins[STACK_BINS];
        cl_bin *bins;
        
        while (pos < rd_buf_sz) {
            uint8_t *buf_start = buf;
            cl_msg *msg = (cl_msg *) buf;
            cl_msg_swap_header(msg);
            buf += sizeof(cl_msg);
            
            //ALCHEMY RUSS HACK
            if (msg->result_code >= HACK_MAX_RESULT_CODE && cb) {
                // BBFIX:::
                // We need to return the msg's result code properly
                //  - we're not doing that here.
#if 1
<<<<<<< HEAD
				fprintf(stderr, "want to return a result code, %d, haven't implemented how and where to do it yet\n",msg->result_code);
=======
                fprintf(stderr, "want to return a result code, haven't " \
                                "implemented how and where to do it yet\n");
>>>>>>> e2f7b7a1
#endif				

                (*cb) (NULL/*ns*/, NULL/*keyd*/, NULL/*set*/, 0/*gen*/,
                       0/*rec_ttl*/, NULL/*bins*/, 1/*n_bins*/, true/*islast*/,
                       (void *)(long)msg->result_code);
                done = true;
                rv   = 0;
            }

            if (msg->header_sz != sizeof(cl_msg)) {
                fprintf(stderr, "received cl msg of unexpected size: expecting %zd found %d, internal error\n",
                    sizeof(cl_msg),msg->header_sz);
                return(-1);
            }

            // parse through the fields
            cf_digest *keyd = 0;
            char ns_ret[33] = {0};
            char *set_ret = NULL;
            cl_msg_field *mf = (cl_msg_field *)buf;
            for (int i=0;i<msg->n_fields;i++) {
                cl_msg_swap_field(mf);
                if (mf->type == CL_MSG_FIELD_TYPE_KEY)
                    fprintf(stderr, "read: found a key - unexpected\n");
                else if (mf->type == CL_MSG_FIELD_TYPE_DIGEST_RIPE) {
                    keyd = (cf_digest *) mf->data;
                }
                else if (mf->type == CL_MSG_FIELD_TYPE_NAMESPACE) {
                    memcpy(ns_ret, mf->data, cl_msg_field_get_value_sz(mf));
                    ns_ret[ cl_msg_field_get_value_sz(mf) ] = 0;
                }
                else if (mf->type == CL_MSG_FIELD_TYPE_SET) {
                    uint32_t set_name_len = cl_msg_field_get_value_sz(mf);
                    set_ret = (char *)malloc(set_name_len + 1);
                    memcpy(set_ret, mf->data, set_name_len);
                    set_ret[ set_name_len ] = '\0';
                }
                mf = cl_msg_field_get_next(mf);
            }
            buf = (uint8_t *) mf;
            if (msg->n_ops > STACK_BINS) {
                bins = malloc(sizeof(cl_bin) * msg->n_ops);
            }
            else {
                bins = stack_bins;
            }
            if (bins == NULL) {
                if (set_ret) {
                    free(set_ret);
                }
                return (-1);
            }

            // parse through the bins/ops
            cl_msg_op *op = (cl_msg_op *)buf;
            for (int i=0;i<msg->n_ops;i++) {

                cl_msg_swap_op(op);

#ifdef DEBUG_VERBOSE
                fprintf(stderr, "op receive: %p size %d op %d ptype %d pversion %d namesz %d \n",
                    op,op->op_sz, op->op, op->particle_type, op->version, op->name_sz);
#endif            

#ifdef DEBUG_VERBOSE
                dump_buf("individual op (host order)", (uint8_t *) op, op->op_sz + sizeof(uint32_t));
#endif    

                cl_set_value_particular(op, &bins[i]);
                op = cl_msg_op_get_next(op);
            }
            buf = (uint8_t *) op;
            
            if (msg->info3 & CL_MSG_INFO3_LAST)    {
#ifdef DEBUG                
                fprintf(stderr, "received final message\n");
#endif                
                done = true;
            }

            if (cb && (msg->n_ops || (msg->info1 & CL_MSG_INFO1_NOBINDATA))) {
                // got one good value? call it a success!
                // (Note:  In the key exists case, there is no bin data.)
                (*cb) ( ns_ret, keyd, set_ret, msg->generation, msg->record_ttl, bins, msg->n_ops, false /*islast*/, udata);
                rv = 0;
            }
//            else
//                fprintf(stderr, "received message with no bins, signal of an error\n");

            if (bins != stack_bins) {
                free(bins);
                bins = 0;
            }

            if (set_ret) {
                free(set_ret);
                set_ret = NULL;
            }

            // don't have to free object internals. They point into the read buffer, where
            // a pointer is required
            pos += buf - buf_start;
            
        }
        
        if (rd_buf && (rd_buf != rd_stack_buf))    {
            free(rd_buf);
            rd_buf = 0;
        }

    } while ( done == false );

    if (wr_buf != wr_stack_buf) {
        free(wr_buf);
        wr_buf = 0;
    }
    
    cl_cluster_node_fd_put(node, fd, false);
    
    goto Final;
    
Final:    
    
#ifdef DEBUG_VERBOSE    
    fprintf(stderr, "exited loop: rv %d\n", rv );
#endif    
    
    return(rv);
}

static cf_atomic32  batch_initialized = 0;
cf_queue           *g_batch_q         = 0;
static pthread_t    g_batch_th[N_BATCH_THREADS];

typedef struct {
    // these sections are the same for the same query
    cl_cluster            *asc; 
    int                    info1; int info2; int info3;
    char                  *ns;
    cf_digest             *digests; 
    cl_cluster_node      **nodes;
    int                    n_digests; 
    bool                   get_key;
    cl_bin                 *bins;       // Bins. If this is used, 'operation'
                                        // should be null, and 'operator'
                                        // should be the operation to be used
                                        // on the bins
    cl_operator             operator;   // Operator. The single operator
                                        // used on all the bins,
                                        // if bins is non-null
    cl_operation           *operations; // Operations. Set of operations
                                        // (bins + operators). Should be used
                                        // if bins is not used.
    int                     n_ops;      // Number of operations (count of 
                                        // elements in 'bins' or count of
                                        // elements in 'operations',
                                        // depending on which is used. 
    citrusleaf_get_many_cb  cb; 
    void                   *udata;
    cf_queue               *complete_q;
    
    // this is different for every work
    cl_cluster_node       *my_node;                
    int                    my_node_digest_count;
    int                    index; // debug only
    unsigned int           mrjid;
    char                  *lua_mapf;
    int                    lmflen;
    char                  *lua_rdcf;
    int                    lrflen;
    char                  *lua_fnzf;
    int                    lfflen;
    int                    imatch;
    map_args_t            *margs;
    int                    reg_mrjid;
    index_metadata_t      *imd;
} digest_work;


static void *batch_worker_fn(void *dummy) {
    while (1) {
        digest_work work;
        if (0 != cf_queue_pop(g_batch_q, &work, CF_QUEUE_FOREVER)) {
            fprintf(stderr, "queue pop failed\n");
        }
        
        /* See function citrusleaf_batch_shutdown() for more details */
        if(!work.digests && !work.lmflen && !work.imd) { pthread_exit(NULL); }

        int an_int = do_batch_monte(work.asc, work.info1, work.info2,
                                    work.info3, work.ns, work.digests,
                                    work.nodes, work.n_digests, work.bins,
                                    work.operator, work.operations, work.n_ops,
                                    work.my_node, work.my_node_digest_count,
                                    work.cb, work.udata, work.lua_mapf,
                                    work.lmflen, work.lua_rdcf, work.lrflen,
                                    work.lua_fnzf, work.lfflen, work.mrjid,
                                    work.imatch, work.margs, work.reg_mrjid,
                                    work.imd);
        cf_queue_push(work.complete_q, (void *)&an_int);
    }
}

int   NumNodes  = 0;
int   Responses = 0;
static cl_rv citrusleaf_sik_traversal(cl_cluster *asc, char *ns,
                                      const cf_digest *digests, int n_digests,
                                      cl_bin *bins, int n_bins, bool get_key,
                                      citrusleaf_get_many_cb cb, void *udata, 
                                      unsigned int mrjid, char *lua_mapf,
                                      char *lua_rdcf, char *lua_fnzf,
                                      int imatch, map_args_t *margs,
                                      int reg_mrjid, index_metadata_t *imd) {
    int lmflen  = lua_mapf ? strlen(lua_mapf) : 0;
    int lrflen  = lua_rdcf ? strlen(lua_rdcf) : 0;
    int lfflen  = lua_fnzf ? strlen(lua_fnzf) : 0;
    int n_nodes = cf_vector_size(&asc->node_v);
    NumNodes    = n_nodes; //NOTE: used in callbacks -> num responses
    cl_cluster_node **nodes = malloc(sizeof(cl_cluster_node *) * n_nodes);
    if (!nodes) { fprintf(stderr, " allocation failed "); return(-1); }
    for (int i = 0; i < n_nodes; i++) {
        nodes[i] = cf_vector_pointer_get(&asc->node_v, i);
    }

    // Note:  The digest exists case does not retrieve bin data.
    digest_work work; bzero(&work, sizeof(digest_work));
    work.asc        = asc;
    work.info1      = CL_MSG_INFO1_READ;
    work.info2      = 0;
    work.info3      = 0;
    work.ns         = ns;
    work.digests    = (cf_digest *)digests;
    work.nodes      = nodes;
    work.n_digests  = n_digests;
    work.get_key    = get_key;
    work.bins       = bins;
    work.operator   = CL_OP_READ;
    work.operations = 0;
    work.n_ops      = n_bins;
    work.cb         = cb;
    work.udata      = udata;
    work.mrjid      = mrjid;
    work.lua_mapf   = lua_mapf;
    work.lmflen     = lmflen;
    work.lua_rdcf   = lua_rdcf;
    work.lrflen     = lrflen;
    work.lua_fnzf   = lua_fnzf;
    work.lfflen     = lfflen;
    work.imatch     = imatch;
    work.margs      = margs;
    work.reg_mrjid  = reg_mrjid;
    work.imd        = imd;
    work.complete_q = cf_queue_create(sizeof(int),true);

    // dispatch work to the worker queue to allow the transactions in parallel
    for (int i=0;i<n_nodes;i++) {
        work.my_node              = nodes[i];
        work.my_node_digest_count = n_digests;
        work.index                = i;
        cf_queue_push(g_batch_q, &work); // dispatch - copies data
    }
    
    // wait for the work to complete
    int retval = 0;
    for (int i=0;i<n_nodes;i++) {
        int z;
        cf_queue_pop(work.complete_q, &z, CF_QUEUE_FOREVER);
        if (z != 0) retval = z;
    }
    
    // free and return what needs freeing and putting
    cf_queue_destroy(work.complete_q);
    //for (int i=0;i<n_digests;i++) { cl_cluster_node_put(nodes[i]); }
    free(nodes);

    if (retval != 0) return( CITRUSLEAF_FAIL_CLIENT );
    else             return 0;
}

int   CurrentMRJid      = -1;
char *CurrentLuaMapFunc = NULL;
char *CurrentLuaRdcFunc = NULL;
char *CurrentLuaFnzFunc = NULL;

// DDL
cl_rv citrusleaf_register_lua_function(cl_cluster *asc, char *ns,
                                       citrusleaf_get_many_cb cb,
                                       char *lua_mapf, char *lua_rdcf,
                                       char *lua_fnzf, int reg_mrjid) {
    CurrentLuaMapFunc = lua_mapf;
    CurrentLuaRdcFunc = lua_rdcf;
    CurrentLuaFnzFunc = lua_fnzf;
    return citrusleaf_sik_traversal(asc, ns, NULL, 0, NULL, 0, 0, cb, NULL,
                                    0, lua_mapf, lua_rdcf, lua_fnzf,
                                    -1, NULL, reg_mrjid, NULL);
}
cl_rv citrusleaf_create_secondary_index(cl_cluster *asc, char *ns,
                                        citrusleaf_get_many_cb cb, 
                                        index_metadata_t *imd) {
    return citrusleaf_sik_traversal(asc, ns, NULL, 0, NULL, 0, 0, cb, NULL,
                                    0, NULL, NULL, NULL, -1, NULL, -1, imd);
}

// RANGE QUERIES
cl_rv citrusleaf_get_sik_digest(cl_cluster *asc, char *ns,
                                const cf_digest *digests, int n_digests,
                                cl_bin *bins, int n_bins, bool get_key,
                                citrusleaf_get_many_cb cb, void *udata,
                                int imatch) {
    Responses = 0;
    return citrusleaf_sik_traversal(asc, ns, digests, n_digests, bins, n_bins,
                                    get_key, cb, udata, 0, NULL, NULL, NULL,
                                    imatch, NULL, -1, NULL);
}
cl_rv citrusleaf_run_mr_sik_digest(cl_cluster *asc, char *ns,
                                   const cf_digest *digests, int n_digests,
                                   cl_bin *bins, int n_bins, bool get_key,
                                   citrusleaf_get_many_cb cb, void *udata,
                                   int mrjid, int imatch, map_args_t *margs) {
    CurrentMRJid = mrjid;
    Responses    = 0;
    return citrusleaf_sik_traversal(asc, ns, digests, n_digests, bins, n_bins,
                                    get_key, cb, udata, mrjid, NULL, NULL, NULL,
                                    imatch, margs, -1, NULL);
}

#define MAX_NODES 64

static cl_rv do_get_exists_many_digest(
                 cl_cluster *asc, char *ns, const cf_digest *digests,
                 int n_digests, cl_bin *bins, int n_bins, bool get_key,
                 bool get_bin_data, citrusleaf_get_many_cb cb, void *udata) {
    // fast path: if there's only one node, or the number of digests is super short, just dispatch to the server directly
    // TODO FAST PATH
    // allocate the digest-node array, and populate it
    cl_cluster_node **nodes = malloc( sizeof(cl_cluster_node *)  * n_digests);
    if (!nodes) {
        fprintf(stderr, " allocation failed ");
        return(-1);
    }
    
    // loop through all digests and determine a node
    for (int i=0;i<n_digests;i++) {
        
        nodes[i] = cl_cluster_node_get(asc, ns, &digests[i], true/*write, but that's Ok*/);
        
        // not sure if this is required - it looks like cluster_node_get automatically calls random?
        // it's certainly safer though
        if (nodes[i] == 0) {
            fprintf(stderr, "index %d: no specific node, getting random\n",i);
            nodes[i] = cl_cluster_node_get_random(asc);
        }
        if (nodes[i] == 0) {
            fprintf(stderr, "index %d: can't get any node\n", i);
            free(nodes);
            return(-1);
        }
            
    }

    // find unique set
    cl_cluster_node *unique_nodes[MAX_NODES];
    int                unique_nodes_count[MAX_NODES];
    int             n_nodes = 0;
    for (int i=0;i<n_digests;i++) {
        // look to see if nodes[i] is in the unique list
        int j;
        for (j=0;j<n_nodes;j++) {
            if (unique_nodes[j] == nodes[i]) {
                unique_nodes_count[j]++;
                break;
            }
        }
        // not found, insert in nodes list
        if (j == n_nodes) {
            unique_nodes[n_nodes] = nodes[i];
            unique_nodes_count[n_nodes] = 1;
            n_nodes++;
        }
    }
    
    // 
    // Note:  The digest exists case does not retrieve bin data.
    //
    digest_work work;
    work.asc = asc;
    work.info1 = CL_MSG_INFO1_READ | (get_bin_data ? 0 : CL_MSG_INFO1_NOBINDATA);
    work.info2 = 0;
    work.ns = ns;
    work.digests = (cf_digest *) digests; // discarding const to make compiler happy
    work.nodes = nodes;
    work.n_digests = n_digests;
    work.get_key = get_key;
    work.bins = bins;
    work.operator = CL_OP_READ;
    work.operations = 0;
    work.n_ops = n_bins;
    work.cb = cb;
    work.udata = udata;
    
    work.complete_q = cf_queue_create(sizeof(int),true);
    //
    // dispatch work to the worker queue to allow the transactions in parallel
    //
    for (int i=0;i<n_nodes;i++) {
        
        // fill in per-request specifics
        work.my_node = unique_nodes[i];
        work.my_node_digest_count = unique_nodes_count[i];
        work.index = i;
        
//        fprintf(stderr,"dispatching work: index %d node %p n_digeset %d\n",i,work.my_node,work.my_node_digest_count); 
        
        // dispatch - copies data
        cf_queue_push(g_batch_q, &work);
    }
    
    // wait for the work to complete
    int retval = 0;
    for (int i=0;i<n_nodes;i++) {
        int z;
        cf_queue_pop(work.complete_q, &z, CF_QUEUE_FOREVER);
        if (z != 0)
            retval = z;
    }
    
    // free and return what needs freeing and putting
    cf_queue_destroy(work.complete_q);
    for (int i=0;i<n_digests;i++) {
        cl_cluster_node_put(nodes[i]);    
    }
    free(nodes);
    if (retval != 0) return( CITRUSLEAF_FAIL_CLIENT );
    else             return ( 0 );
}

cl_rv citrusleaf_get_many_digest(cl_cluster *asc, char *ns, const cf_digest *digests, int n_digests, cl_bin *bins, int n_bins, bool get_key, citrusleaf_get_many_cb cb, void *udata) {
    //printf("IN citrusleaf_get_many_digest\n");
    return do_get_exists_many_digest(asc, ns, digests, n_digests, bins, n_bins, get_key, true, cb, udata);
}


cl_rv citrusleaf_exists_many_digest(cl_cluster *asc, char *ns, const cf_digest *digests, int n_digests, cl_bin *bins, int n_bins, bool get_key, citrusleaf_get_many_cb cb, void *udata) {
    return do_get_exists_many_digest(asc, ns, digests, n_digests, bins, n_bins, get_key, false, cb, udata);
}


//
// Initializes the shared thread pool and whatever queues
//
int citrusleaf_batch_init() {
    if (1 == cf_atomic32_incr(&batch_initialized)) {

        // create dispatch queue
        g_batch_q = cf_queue_create(sizeof(digest_work), true);
        
        // create thread pool
        for (int i=0;i<N_BATCH_THREADS;i++)
            pthread_create(&g_batch_th[i], 0, batch_worker_fn, 0);

    }
    return(0);    
}

/*
* This function is used to close the batch threads gracefully. The earlier plan was to use pthread_cancel
* with pthread_join. When the cancellation request comes, the thread is waiting on a cond variable. (see batch_worker_fn)
* The pthread_cond_wait is a cancellation point. If a thread that's blocked on a condition variable is canceled,
* the thread reacquires the mutex that's guarding the condition variable, so that the thread's cleanup handlers run
* in the same state as the critical code before and after the call to this function. If some other thread owns the lock,
* the canceled thread blocks until the mutex is available. So the first thread, holds the mutex, gets unlocked on the cond
* variable and then dies. The case maybe that the mutex might be released or not. When the next thread gets the cancellation
* request, it waits on the mutex to get free which may never happen and it blocks itself forever. This is why we use our own
* thread cleanup routine. We push NULL work items in the queue. When we pop them, we signal the thread to exit. We join on the
* thread thereafter.
*/
void citrusleaf_batch_shutdown() {
        int i;
        cl_batch_work work;
        // all zero message is a death message
        memset(&work,0,sizeof(cl_batch_work));
        for(i=0;i<N_BATCH_THREADS;i++) {
                cf_queue_push(g_batch_q,&work);
        }
        for(i=0;i<N_BATCH_THREADS;i++) {
                pthread_join(g_batch_th[i],NULL);
        }
}<|MERGE_RESOLUTION|>--- conflicted
+++ resolved
@@ -81,31 +81,6 @@
 }
 
 
-<<<<<<< HEAD
-static uint8_t *
-write_fields_batch_digests(uint8_t *buf, char *ns, int ns_len, cf_digest *digests, 
-	cl_cluster_node **nodes, int n_digests, int n_my_digests, cl_cluster_node *my_node, 
-	char *mrjids, char *imatchs, map_args_t *margs, int marg_sz) 
-{
-
-#ifdef SIK_DEBUG	
-    printf("write_fields_batch_digests: ns: %p mrjid: %s imatch: %s margs: %p\n", ns, mrjids, imatchs, margs);
-#endif
-
-	cl_msg_field *mf = (cl_msg_field *) buf;
-	cl_msg_field *mf_tmp = mf;
-	if (ns) {
-#ifdef SIK_DEBUG 
-		printf("writing NS\n");
-#endif
-		mf->type = CL_MSG_FIELD_TYPE_NAMESPACE;
-		mf->field_sz = ns_len + 1;
-		memcpy(mf->data, ns, ns_len);
-		mf_tmp = cl_msg_field_get_next(mf);
-		cl_msg_swap_field(mf);
-		mf = mf_tmp;
-	}
-=======
 static uint8_t *write_fields_batch_digests(
                          uint8_t *buf, char *ns, int ns_len,
                          cf_digest *digests, cl_cluster_node **nodes,
@@ -122,7 +97,6 @@
         cl_msg_swap_field(mf);
         mf = mf_tmp;
     }
->>>>>>> e2f7b7a1
     if (imatchs) {
         mf->type = CL_MSG_FIELD_TYPE_SECONDARY_INDEX_ID;
         int ilen = strlen(imatchs);
@@ -271,33 +245,6 @@
     return ( (uint8_t *) mf_tmp );
 }
 
-<<<<<<< HEAD
-
-static int 
-batch_compile(uint info1, uint info2, uint info3, char *ns, cf_digest *digests, cl_cluster_node **nodes, 
-	int n_digests, cl_cluster_node *my_node, int n_my_digests, 
-	cl_bin *values, cl_operator operator, cl_operation *operations, int n_values,  
-	uint8_t **buf_r, size_t *buf_sz_r, const cl_write_parameters *cl_w_p, 
-	char *lua_mapf, int lmflen, char *lua_rdcf, int lrflen, char *lua_fnzf, int lfflen, int mrjid, 
-	int imatch, map_args_t *margs, int reg_mrjid) {
-#ifdef SIK_DEBUG 
-    printf("batch_compile: n_values: %d\n", n_values);
-#endif
-	int		ns_len = ns ? strlen(ns) : 0;
-	int		i;
-	
-    int   marg_sz = 0;
-    char *mrjids  = NULL; char mrjbuf[32];
-    char *imatchs = NULL; char imbuf [32];
-	if (mrjid)        { sprintf(mrjbuf, "%d", mrjid);       mrjids  = mrjbuf; }
-	if (imatch != -1) { sprintf(imbuf,  "%d", imatch);      imatchs = imbuf; }
-
-	// determine the size
-	size_t	msg_sz = sizeof(as_msg); // header
-	if (ns)      msg_sz += ns_len          + sizeof(cl_msg_field); // fields
-	if (mrjids)  msg_sz += strlen(mrjids)  + sizeof(cl_msg_field);
-	if (imatchs) msg_sz += strlen(imatchs) + sizeof(cl_msg_field);
-=======
 static int batch_compile(uint info1, uint info2, uint info3, char *ns,
                          cf_digest *digests, cl_cluster_node **nodes,
                          int n_digests, cl_cluster_node *my_node,
@@ -319,7 +266,6 @@
     if (ns)      msg_sz += ns_len          + sizeof(cl_msg_field); // fields
     if (imatchs) msg_sz += strlen(imatchs) + sizeof(cl_msg_field);
     if (mrjids)  msg_sz += strlen(mrjids)  + sizeof(cl_msg_field);
->>>>>>> e2f7b7a1
     if (margs) {
         marg_sz = sizeof(cl_msg_field) + sizeof(int); // argc(int)
         for (int i = 0; i < margs->argc; i++) {
@@ -442,28 +388,6 @@
 
 #define HACK_MAX_RESULT_CODE 100
 
-<<<<<<< HEAD
-static int 
-do_batch_monte(cl_cluster *asc, int info1, int info2, int info3, char *ns, cf_digest *digests, cl_cluster_node **nodes, int n_digests, 
-	cl_bin *bins, 	cl_operator operator, cl_operation *operations, int n_ops, 
-	cl_cluster_node *node, int n_node_digests, 	citrusleaf_get_many_cb cb, void *udata, 
-	char *lua_mapf, int lmflen, char *lua_rdcf, int lrflen, char *lua_fnzf, int lfflen, int mrjid, 
-	int imatch, map_args_t *margs, int reg_mrjid) 
-{
-
-#ifdef SIK_DEBUG 
-	printf("do_batch_monte: n_digests: %d n_node_digests: %d\n", n_digests, n_node_digests);
-#endif
-	int rv = -1;
-	uint8_t		rd_stack_buf[STACK_BUF_SZ];	
-	uint8_t		*rd_buf = 0;
-	size_t		rd_buf_sz = 0;
-	uint8_t		wr_stack_buf[STACK_BUF_SZ];
-	uint8_t		*wr_buf = wr_stack_buf;
-	size_t		wr_buf_sz = sizeof(wr_stack_buf);
-
-	rv = batch_compile(info1, info2, info3, ns, digests, nodes, n_digests,
-=======
 static int do_batch_monte(cl_cluster *asc, int info1, int info2, int info3,
                           char *ns, cf_digest *digests, cl_cluster_node **nodes,
                           int n_digests, cl_bin *bins, cl_operator operator,
@@ -484,7 +408,6 @@
     size_t   wr_buf_sz = sizeof(wr_stack_buf);
 
     rv = batch_compile(info1, info2, info3, ns, digests, nodes, n_digests,
->>>>>>> e2f7b7a1
                        node, n_node_digests, bins, operator, operations,
                        n_ops, &wr_buf, &wr_buf_sz, 0,
                        lua_mapf, lmflen, lua_rdcf, lrflen, lua_fnzf, lfflen,
@@ -577,12 +500,8 @@
                 // We need to return the msg's result code properly
                 //  - we're not doing that here.
 #if 1
-<<<<<<< HEAD
-				fprintf(stderr, "want to return a result code, %d, haven't implemented how and where to do it yet\n",msg->result_code);
-=======
                 fprintf(stderr, "want to return a result code, haven't " \
                                 "implemented how and where to do it yet\n");
->>>>>>> e2f7b7a1
 #endif				
 
                 (*cb) (NULL/*ns*/, NULL/*keyd*/, NULL/*set*/, 0/*gen*/,
