--- conflicted
+++ resolved
@@ -1,297 +1,292 @@
-/*
- * A good, basic C client for the Aerospike protocol
- * Creates a library which is linkable into a variety of systems
- *
- * First attempt is a very simple non-threaded blocking interface
- * currently coded to C99 - in our tree, GCC 4.2 and 4.3 are used
- *
- * Brian Bulkowski, 2009
- * All rights reserved
- */
-
-#include <sys/types.h>
-#include <sys/socket.h> // socket calls
-#include <stdio.h>
-#include <errno.h> //errno
-#include <stdlib.h> //fprintf
-#include <unistd.h> // close
-#include <string.h>
-#include <pthread.h>
-#include <fcntl.h>
-#include <arpa/inet.h>
-
-#include "citrusleaf/citrusleaf.h"
-#include "citrusleaf/cl_cluster.h"
-#include "citrusleaf/proto.h"
-#include "citrusleaf/cf_socket.h"
-
-// #define DEBUG 1
-
-//
-// The interesting note here is that using blocking calls - if you're in a non-event-oriented
-// system - is far faster. So that's what we'll do for the moment.
-//
-// When you have a real event-oriented user, you'll want to fully epoll and all that,
-// but so far the clients don't want to do that
-//
-// Timeouts are handled by the timer system, which will call back if the timer 
-// expires, and that will close the file descriptor out from under the blocking call.
-// Have to be a little careful about locks, but seems to be fast and effective.
-//
-// Only problem with this approach is it's bad for the DNS lookup we do through there
-// so figure out how to be careful with that
-//
-
-
-static int
-info_expire_transaction( void *udata)
-{
-	int fd = (int) (size_t) udata;
-	close(fd);
-	return(0);
-}
-
-/*
-** when you expect a single result back, info result into just that string
-*/
-
-int
-citrusleaf_info_parse_single(char *values, char **value)
-{
-	while (*values && (*values != '\t'))
-		values++;
-	if (*values == 0)	return(-1);
-	values++;
-	*value = values;
-	while (*values && (*values != '\n'))
-		values++;
-	if (*values == 0)	return(-1);
-	*values = 0;
-	return(0);
-	
-}
-
-
-//
-// Request the info of a particular sockaddr_in,
-// used internally for host-crawling as well as supporting the external interface
-//
-
-int
-citrusleaf_info_host(struct sockaddr_in *sa_in, char *names, char **values, int timeout_ms, bool send_asis) 
-{
-	int rv = -1;
-    int io_rv;
-	*values = 0;
-	
-	// Deal with the incoming 'names' parameter
-	// Translate interior ';'  in the passed-in names to \n
-	uint32_t	slen = 0;
-	if (names) {
-		if (send_asis) {
-			slen = strlen(names);
-		} else {
-			char *_t = names;
-			while (*_t) { 
-				slen++; 
-				if ((*_t == ';') || (*_t == ':') || (*_t == ',')) *_t = '\n'; 
-				_t++; 
-			}
-		}
-	}
-	
-	// Sometimes people forget/cant add the trailing '\n'. Be nice and add it for them.
-	// using a stack allocated variable so we dn't have to clean up, Pain in the ass syntactically
-	// but a nice little thing
-	if (names) {
-		if (names[slen-1] == '\n') {
-			slen = 0;
-		} else { 
-			slen++; if (slen > 1024) { return(-1); } 
-		}
-	}
-	char names_with_term[slen+1];
-	if (slen) { 
-		strcpy(names_with_term, names);
-		names_with_term[slen-1] = '\n';
-		names_with_term[slen] = 0;
-		names = names_with_term;
-	}
-		
-	// Actually doing a non-blocking connect
-	int fd = cf_create_nb_socket(sa_in, timeout_ms);
-	if (fd == -1) {
-<<<<<<< HEAD
-		fprintf(stderr, "info host: could not create socket\n");
-		return (-1);
-=======
-		return -1;
->>>>>>> c4ffb545
-	}
-
-	cl_proto 	*req;
-	uint8_t		buf[1024];
-	uint		buf_sz;
-	
-	if (names) {
-		uint sz = strlen(names);
-		buf_sz = sz + sizeof(cl_proto);
-		if (buf_sz < 1024)
-			req = (cl_proto *) buf;
-		else
-			req = (cl_proto *) malloc(buf_sz);
-		if (req == NULL)	goto Done;
-
-		req->sz = sz;
-		memcpy(req->data,names,sz);
-	}
-	else {
-		req = (cl_proto *) buf;
-		req->sz = 0;
-		buf_sz = sizeof(cl_proto);
-	}
-		
-	req->version = CL_PROTO_VERSION;
-	req->type = CL_PROTO_TYPE_INFO;
-	cl_proto_swap(req);
-	
-    if (timeout_ms)
-        io_rv = cf_socket_write_timeout(fd, (uint8_t *) req, buf_sz, 0, timeout_ms);
-    else
-        io_rv = cf_socket_write_forever(fd, (uint8_t *) req, buf_sz);
-    
-	if ((uint8_t *)req != buf)	free(req);
-	if (io_rv != 0) {
-#ifdef DEBUG        
-		fprintf(stderr, "info returned error, rv %d errno %d bufsz %d\n",io_rv, errno, buf_sz);
-#endif        
-		goto Done;
-	}
-	
-	cl_proto	*rsp = (cl_proto *)buf;
-    if (timeout_ms) 
-        io_rv = cf_socket_read_timeout(fd, buf, 8, 0, timeout_ms);
-    else
-        io_rv = cf_socket_read_forever(fd, buf, 8);
-    
-    if (0 != io_rv) {
-#ifdef DEBUG        
-		fprintf(stderr, "info read not 8 bytes, fail, rv %d errno %d\n",rv, errno);
-#endif        
-		goto Done;
-	}
-	cl_proto_swap(rsp);
-	
-	if (rsp->sz) {
-		uint8_t *v_buf = malloc(rsp->sz + 1);
-		if (!v_buf) goto Done;
-        
-        if (timeout_ms)
-            io_rv = cf_socket_read_timeout(fd, v_buf, rsp->sz, 0, timeout_ms);
-        else
-            io_rv = cf_socket_read_forever(fd, v_buf, rsp->sz);
-        
-        if (io_rv != 0) {
-            free(v_buf);
-            goto Done;
-		}
-			
-		v_buf[rsp->sz] = 0;
-		*values = (char *) v_buf;
-	}                                                                                               
-	else {
-		fprintf(stderr, "rsp size is 0\n");
-		*values = 0;
-	}
-	rv = 0;
-
-Done:	
-	shutdown(fd, SHUT_RDWR);
-	close(fd);
-	
-	return(rv);
-	
-}
-
-//
-// External function is helper which goes after a particular hostname.
-//
-// TODO: timeouts are wrong here. If there are 3 addresses for a host name,
-// you'll end up with 3x timeout_ms
-//
-
-int
-citrusleaf_info(char *hostname, short port, char *names, char **values, int timeout_ms)
-{
-	int rv = -1;
-	cf_vector sockaddr_in_v;
-	cf_vector_init(&sockaddr_in_v, sizeof( struct sockaddr_in ), 5, 0);
-	if (0 != cl_lookup(NULL, hostname, port, &sockaddr_in_v)) {
-		fprintf(stderr, "Could not find host %s\n",hostname);
-		goto Done;
-	}
-	
-	for (uint i=0; i < cf_vector_size(&sockaddr_in_v) ; i++) 
-	{
-		struct sockaddr_in  sa_in;
-		cf_vector_get(&sockaddr_in_v, i, &sa_in);
-
-		if (0 == citrusleaf_info_host(&sa_in, names, values, timeout_ms, false)) {
-			rv = 0;
-			goto Done;
-		}
-	}
-	
-Done:
-	cf_vector_destroy( &sockaddr_in_v );	
-	return(rv);
-}
-
-static void
-dump_sockaddr_in(char *prefix, struct sockaddr_in *sa_in)
-{
-	char str[INET_ADDRSTRLEN];
-	inet_ntop(AF_INET, &(sa_in->sin_addr), str, INET_ADDRSTRLEN);	
-	fprintf(stderr,"%s %s:%d\n",prefix,str,(int)ntohs(sa_in->sin_port));
-}
-
-
-int
-citrusleaf_info_cluster(cl_cluster *asc, char *names, char **values_r, bool send_asis, int timeout_ms)
-{
-	if (timeout_ms == 0) timeout_ms = 100; // milliseconds
-	uint64_t start = cf_getms();
-	uint64_t end = start + timeout_ms;
-	char *values = 0;
-	
-	//
-	// not sure yet about the thread safety of this - I have only read-only use
-	// of these vectors
-	// 
-	for (uint i=0;i<cf_vector_size(&asc->node_v);i++) {
-		
-		cl_cluster_node *cn = cf_vector_pointer_get(&asc->node_v, i);
-		if (cn == 0) continue;
-		
-		for (uint j=0;j<cf_vector_size(&cn->sockaddr_in_v);j++) {
-			
-			struct sockaddr_in *sa_in = cf_vector_getp(&cn->sockaddr_in_v, j);
-			if (sa_in == 0) continue;
-			
-//			dump_sockaddr_in("info_cluster call to address ",sa_in);
-			
-			values = 0;
-			
-			if (0 == citrusleaf_info_host(sa_in, names, &values, end - cf_getms(), send_asis)) {
-				// success
-				*values_r = values;
-				return(0);
-			}
-			if (cf_getms() >= end) 
-				return(-1);
-		}
-	}
-	return(-1);
-}
-	
-
+/*
+ * A good, basic C client for the Aerospike protocol
+ * Creates a library which is linkable into a variety of systems
+ *
+ * First attempt is a very simple non-threaded blocking interface
+ * currently coded to C99 - in our tree, GCC 4.2 and 4.3 are used
+ *
+ * Brian Bulkowski, 2009
+ * All rights reserved
+ */
+
+#include <sys/types.h>
+#include <sys/socket.h> // socket calls
+#include <stdio.h>
+#include <errno.h> //errno
+#include <stdlib.h> //fprintf
+#include <unistd.h> // close
+#include <string.h>
+#include <pthread.h>
+#include <fcntl.h>
+#include <arpa/inet.h>
+
+#include "citrusleaf/citrusleaf.h"
+#include "citrusleaf/cl_cluster.h"
+#include "citrusleaf/proto.h"
+#include "citrusleaf/cf_socket.h"
+
+// #define DEBUG 1
+
+//
+// The interesting note here is that using blocking calls - if you're in a non-event-oriented
+// system - is far faster. So that's what we'll do for the moment.
+//
+// When you have a real event-oriented user, you'll want to fully epoll and all that,
+// but so far the clients don't want to do that
+//
+// Timeouts are handled by the timer system, which will call back if the timer 
+// expires, and that will close the file descriptor out from under the blocking call.
+// Have to be a little careful about locks, but seems to be fast and effective.
+//
+// Only problem with this approach is it's bad for the DNS lookup we do through there
+// so figure out how to be careful with that
+//
+
+
+static int
+info_expire_transaction( void *udata)
+{
+	int fd = (int) (size_t) udata;
+	close(fd);
+	return(0);
+}
+
+/*
+** when you expect a single result back, info result into just that string
+*/
+
+int
+citrusleaf_info_parse_single(char *values, char **value)
+{
+	while (*values && (*values != '\t'))
+		values++;
+	if (*values == 0)	return(-1);
+	values++;
+	*value = values;
+	while (*values && (*values != '\n'))
+		values++;
+	if (*values == 0)	return(-1);
+	*values = 0;
+	return(0);
+	
+}
+
+
+//
+// Request the info of a particular sockaddr_in,
+// used internally for host-crawling as well as supporting the external interface
+//
+
+int
+citrusleaf_info_host(struct sockaddr_in *sa_in, char *names, char **values, int timeout_ms, bool send_asis) 
+{
+	int rv = -1;
+    int io_rv;
+	*values = 0;
+	
+	// Deal with the incoming 'names' parameter
+	// Translate interior ';'  in the passed-in names to \n
+	uint32_t	slen = 0;
+	if (names) {
+		if (send_asis) {
+			slen = strlen(names);
+		} else {
+			char *_t = names;
+			while (*_t) { 
+				slen++; 
+				if ((*_t == ';') || (*_t == ':') || (*_t == ',')) *_t = '\n'; 
+				_t++; 
+			}
+		}
+	}
+	
+	// Sometimes people forget/cant add the trailing '\n'. Be nice and add it for them.
+	// using a stack allocated variable so we dn't have to clean up, Pain in the ass syntactically
+	// but a nice little thing
+	if (names) {
+		if (names[slen-1] == '\n') {
+			slen = 0;
+		} else { 
+			slen++; if (slen > 1024) { return(-1); } 
+		}
+	}
+	char names_with_term[slen+1];
+	if (slen) { 
+		strcpy(names_with_term, names);
+		names_with_term[slen-1] = '\n';
+		names_with_term[slen] = 0;
+		names = names_with_term;
+	}
+		
+	// Actually doing a non-blocking connect
+	int fd = cf_create_nb_socket(sa_in, timeout_ms);
+	if (fd == -1) {
+		return -1;
+	}
+
+	cl_proto 	*req;
+	uint8_t		buf[1024];
+	uint		buf_sz;
+	
+	if (names) {
+		uint sz = strlen(names);
+		buf_sz = sz + sizeof(cl_proto);
+		if (buf_sz < 1024)
+			req = (cl_proto *) buf;
+		else
+			req = (cl_proto *) malloc(buf_sz);
+		if (req == NULL)	goto Done;
+
+		req->sz = sz;
+		memcpy(req->data,names,sz);
+	}
+	else {
+		req = (cl_proto *) buf;
+		req->sz = 0;
+		buf_sz = sizeof(cl_proto);
+	}
+		
+	req->version = CL_PROTO_VERSION;
+	req->type = CL_PROTO_TYPE_INFO;
+	cl_proto_swap(req);
+	
+    if (timeout_ms)
+        io_rv = cf_socket_write_timeout(fd, (uint8_t *) req, buf_sz, 0, timeout_ms);
+    else
+        io_rv = cf_socket_write_forever(fd, (uint8_t *) req, buf_sz);
+    
+	if ((uint8_t *)req != buf)	free(req);
+	if (io_rv != 0) {
+#ifdef DEBUG        
+		fprintf(stderr, "info returned error, rv %d errno %d bufsz %d\n",io_rv, errno, buf_sz);
+#endif        
+		goto Done;
+	}
+	
+	cl_proto	*rsp = (cl_proto *)buf;
+    if (timeout_ms) 
+        io_rv = cf_socket_read_timeout(fd, buf, 8, 0, timeout_ms);
+    else
+        io_rv = cf_socket_read_forever(fd, buf, 8);
+    
+    if (0 != io_rv) {
+#ifdef DEBUG        
+		fprintf(stderr, "info read not 8 bytes, fail, rv %d errno %d\n",rv, errno);
+#endif        
+		goto Done;
+	}
+	cl_proto_swap(rsp);
+	
+	if (rsp->sz) {
+		uint8_t *v_buf = malloc(rsp->sz + 1);
+		if (!v_buf) goto Done;
+        
+        if (timeout_ms)
+            io_rv = cf_socket_read_timeout(fd, v_buf, rsp->sz, 0, timeout_ms);
+        else
+            io_rv = cf_socket_read_forever(fd, v_buf, rsp->sz);
+        
+        if (io_rv != 0) {
+            free(v_buf);
+            goto Done;
+		}
+			
+		v_buf[rsp->sz] = 0;
+		*values = (char *) v_buf;
+	}                                                                                               
+	else {
+		fprintf(stderr, "rsp size is 0\n");
+		*values = 0;
+	}
+	rv = 0;
+
+Done:	
+	shutdown(fd, SHUT_RDWR);
+	close(fd);
+	
+	return(rv);
+	
+}
+
+//
+// External function is helper which goes after a particular hostname.
+//
+// TODO: timeouts are wrong here. If there are 3 addresses for a host name,
+// you'll end up with 3x timeout_ms
+//
+
+int
+citrusleaf_info(char *hostname, short port, char *names, char **values, int timeout_ms)
+{
+	int rv = -1;
+	cf_vector sockaddr_in_v;
+	cf_vector_init(&sockaddr_in_v, sizeof( struct sockaddr_in ), 5, 0);
+	if (0 != cl_lookup(NULL, hostname, port, &sockaddr_in_v)) {
+		fprintf(stderr, "Could not find host %s\n",hostname);
+		goto Done;
+	}
+	
+	for (uint i=0; i < cf_vector_size(&sockaddr_in_v) ; i++) 
+	{
+		struct sockaddr_in  sa_in;
+		cf_vector_get(&sockaddr_in_v, i, &sa_in);
+
+		if (0 == citrusleaf_info_host(&sa_in, names, values, timeout_ms, false)) {
+			rv = 0;
+			goto Done;
+		}
+	}
+	
+Done:
+	cf_vector_destroy( &sockaddr_in_v );	
+	return(rv);
+}
+
+static void
+dump_sockaddr_in(char *prefix, struct sockaddr_in *sa_in)
+{
+	char str[INET_ADDRSTRLEN];
+	inet_ntop(AF_INET, &(sa_in->sin_addr), str, INET_ADDRSTRLEN);	
+	fprintf(stderr,"%s %s:%d\n",prefix,str,(int)ntohs(sa_in->sin_port));
+}
+
+
+int
+citrusleaf_info_cluster(cl_cluster *asc, char *names, char **values_r, bool send_asis, int timeout_ms)
+{
+	if (timeout_ms == 0) timeout_ms = 100; // milliseconds
+	uint64_t start = cf_getms();
+	uint64_t end = start + timeout_ms;
+	char *values = 0;
+	
+	//
+	// not sure yet about the thread safety of this - I have only read-only use
+	// of these vectors
+	// 
+	for (uint i=0;i<cf_vector_size(&asc->node_v);i++) {
+		
+		cl_cluster_node *cn = cf_vector_pointer_get(&asc->node_v, i);
+		if (cn == 0) continue;
+		
+		for (uint j=0;j<cf_vector_size(&cn->sockaddr_in_v);j++) {
+			
+			struct sockaddr_in *sa_in = cf_vector_getp(&cn->sockaddr_in_v, j);
+			if (sa_in == 0) continue;
+			
+//			dump_sockaddr_in("info_cluster call to address ",sa_in);
+			
+			values = 0;
+			
+			if (0 == citrusleaf_info_host(sa_in, names, &values, end - cf_getms(), send_asis)) {
+				// success
+				*values_r = values;
+				return(0);
+			}
+			if (cf_getms() >= end) 
+				return(-1);
+		}
+	}
+	return(-1);
+}
+	
+