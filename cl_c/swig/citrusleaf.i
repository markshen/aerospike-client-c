%module citrusleaf
%include <typemaps.i>
%include "carrays.i"
%include "cpointer.i"
%include "cdata.i"

%{
#include "citrusleaf/citrusleaf.h"

/*Structure Definitions*/
typedef struct cl_record {
        int gen;
        cl_bin **bin;
        cf_digest * digest;
        char * ns;
        char * set;
        uint32_t record_ttl;
        int n_bins;
}cl_record;

typedef struct batchresult {
        cl_record * records;
        int index;
        cl_rv rv;
}BatchResult;

/*Wrapper functions*/
char * get_name(cl_bin * bin, int in) {
        return (bin[in].bin_name);
}
cl_object get_object(cl_bin * bin,int in) {
        return bin[in].object;
}

int cb(char *ns, cf_digest *keyd, char *set, uint32_t generation, uint32_t record_ttl, cl_bin *bin, int n_bins, bool is_last, void *udata) {
        BatchResult * p = (BatchResult*) udata;
        cl_record * re = p->records;
        int ind = p->index;
        re[ind].gen = generation;
        re[ind].digest = keyd;
        
        // copy bin array into new memory
        cl_bin* bins = (cl_bin*)malloc(n_bins * sizeof(cl_bin));
        memcpy(bins, bin, n_bins*sizeof(cl_bin));
	
        re[ind].bin = (cl_bin**)malloc(sizeof(cl_bin*));
        *(re[ind].bin) = bins;
	
        re[ind].n_bins = n_bins;
        re[ind].record_ttl = record_ttl; 
        (p->index)++;
}

BatchResult  citrusleaf_batch_get(cl_cluster *asc, char *ns, const cf_digest *digests, int n_digests, cl_bin *bins, int n_bins, bool get_key) {
        cl_record * ret = (cl_record *)malloc(sizeof(cl_record)*n_digests);
        BatchResult val;
        val.records = ret;
        val.index = 0;
        int rv = citrusleaf_get_many_digest(asc,ns,digests,n_digests,bins,n_bins,get_key,cb,&val);      
        val.rv = rv;
        return val;
}
void citrusleaf_free_bins(cl_bin * bin, int n, cl_bin**binp) {
        if(bin) {
                citrusleaf_bins_free(bin,n);
        }
        if (binp && *binp) {
                free(*binp);
                *binp = NULL;
        }
        return;
}

%}


/*Declaring an array*/
%array_class(cl_bin,cl_bin_arr);
%array_class(cf_digest,cf_digest_arr);
%array_class(cl_record,cl_record_arr);
%array_class(cl_operation,cl_op_arr);

/*Declaring pointers*/
%pointer_functions(int,intp);
%pointer_functions(cl_bin*,cl_bin_p);
%pointer_functions(char,charp);
%pointer_functions(cf_digest,cf_digest_p);

/* Exposing Structures to python applications*/
typedef struct cl_record {
        int gen;
        cl_bin* * bin;
         char * ns;
        char * set;
        unsigned int  record_ttl;
        int n_bins;
        cf_digest * digest;
}cl_record;

typedef struct batchresult {
        cl_record_arr * records;
        int index;
        int rv;
}BatchResult;

typedef struct { char digest[CF_DIGEST_KEY_SZ]; } cf_digest;

typedef struct cl_bin_s {
        char            bin_name[32];
        cl_object       object;
} cl_bin;
typedef struct cl_object_s {
        enum cl_type     type;
        size_t                  sz;
        union {
                char            *str;  
                void            *blob;
                long long            i64;  
       } u;

        void *free;       

} cl_object;

enum cl_type { CL_NULL = 0x00, CL_INT = 0x01, CL_FLOAT = 2, CL_STR = 0x03, CL_BLOB = 0x04,
        CL_TIMESTAMP = 5, CL_DIGEST = 6, CL_JAVA_BLOB = 7, CL_CSHARP_BLOB = 8, CL_PYTHON_BLOB = 9,
<<<<<<< HEAD
        CL_RUBY_BLOB = 10, CL_PHP_BLOB = 11, CL_APPEND = 12, CL_LUA_BLOB = 13, CL_JSON_BLOB = 14, CL_UNKNOWN = 666666};
=======
        CL_RUBY_BLOB = 10, CL_PHP_BLOB = 11, CL_UNKNOWN = 666666};

>>>>>>> e295aa88
typedef enum cl_rv {
    CITRUSLEAF_FAIL_ASYNCQ_FULL = -3,
    CITRUSLEAF_FAIL_TIMEOUT = -2,
        CITRUSLEAF_FAIL_CLIENT = -1,    
        CITRUSLEAF_OK = 0,
        CITRUSLEAF_FAIL_UNKNOWN = 1,    
        CITRUSLEAF_FAIL_NOTFOUND = 2,   
        CITRUSLEAF_FAIL_GENERATION = 3, 
        CITRUSLEAF_FAIL_PARAMETER = 4,  
        CITRUSLEAF_FAIL_KEY_EXISTS = 5,
        CITRUSLEAF_FAIL_BIN_EXISTS = 6,
        CITRUSLEAF_FAIL_CLUSTER_KEY_MISMATCH = 7,
        CITRUSLEAF_FAIL_PARTITION_OUT_OF_SPACE = 8,
        CITRUSLEAF_FAIL_SERVERSIDE_TIMEOUT = 9,
        CITRUSLEAF_FAIL_NOXDS = 10,
        CITRUSLEAF_FAIL_UNAVAILABLE = 11,
        CITRUSLEAF_FAIL_INCOMPATIBLE_TYPE = 12,
        CITRUSLEAF_FAIL_RECORD_TOO_BIG = 13,
        CITRUSLEAF_FAIL_KEY_BUSY = 14
} cl_rv;

typedef struct {
        bool unique;  
        bool unique_bin; 
        bool use_generation;     
        bool use_generation_gt;  
        bool use_generation_dup;    
        unsigned int  generation;
        int timeout_ms;
        unsigned int  record_ttl;    
        cl_write_policy w_pol;
} cl_write_parameters;

typedef enum cl_operator_type { CL_OP_WRITE, CL_OP_READ, CL_OP_INCR, CL_OP_MC_INCR , CL_OP_PREPEND, CL_OP_APPEND, CL_OP_MC_PREPEND, CL_OP_MC_APPEND, CL_OP_TOUCH, CL_OP_MC_TOUCH} cl_operator;

typedef struct cl_operation_s {
        cl_bin                bin;
        enum cl_operator_type op; 
}cl_operation;

/*Exposed functions to the python application*/
int citrusleaf_init(void);
void citrusleaf_shutdown(void);
cl_cluster * citrusleaf_cluster_create(void);
void citrusleaf_cluster_use_nbconnect(cl_cluster *asc);
int citrusleaf_cluster_add_host(cl_cluster *asc, char *host, short port, int timeout_ms);
void citrusleaf_cluster_destroy(cl_cluster * asc);
static void cl_write_parameters_set_default(cl_write_parameters *cl_w_p);
void citrusleaf_object_init(cl_object *o);
void citrusleaf_object_init_str(cl_object *o, char *str);
void citrusleaf_object_init_str2(cl_object *o, char *str, size_t str_len);
void citrusleaf_object_init_blob(cl_object *o, char *buf, size_t buf_len);
void citrusleaf_object_init_blob2(cl_object *o, char *buf, size_t buf_len, cl_type type); // several blob types
void citrusleaf_object_init_int(cl_object *o, long long i);
void citrusleaf_object_init_null(cl_object *o);
int citrusleaf_put(cl_cluster * asc, char * ns, char * set, const cl_object *key, cl_bin_arr * values, int n_bins,const cl_write_parameters *cl_w_p);
int citrusleaf_get(cl_cluster * asc,  char * ns, char * set, const cl_object * key, cl_bin_arr * bins, int n_bins, int timeout_ms, int * cl_gen);
int citrusleaf_get_all(cl_cluster * asc,  char *ns , char * set, const cl_object * key,cl_bin ** bins, int * sz, int timeout_ms, int * cl_gen);
int citrusleaf_get_digest(cl_cluster *asc, char *ns, const cf_digest * d, cl_bin_arr *bins, int n_bins, int timeout_ms, int *cl_gen);
int citrusleaf_put_digest(cl_cluster *asc, char *ns, const cf_digest *d, cl_bin_arr *bins, int n_bins, cl_write_parameters * cl_wp);
int citrusleaf_delete_digest(cl_cluster *asc, char *ns,  const cf_digest *d, const cl_write_parameters *cl_w_p);
int citrusleaf_delete(cl_cluster *asc, char *ns, char *set, const cl_object *key, const cl_write_parameters *cl_w_p);
char * get_name(cl_bin * bin, int in);
cl_object get_object(cl_bin * bin, int in);
void citrusleaf_bins_free(cl_bin_arr *bins, int n_bins);
BatchResult  citrusleaf_batch_get(cl_cluster *asc, char *ns, const cf_digest *digests, int n_digests, cl_bin *bins, int n_bins, bool get_key);
int citrusleaf_calculate_digest(char *set, const cl_object *key, cf_digest *digest);
void free(void *ptr);
void citrusleaf_free_bins(cl_bin_arr * bin,int n_bins, cl_bin**binp);
int citrusleaf_operate(cl_cluster *asc, const char *ns, const char *set, const cl_object *key, cl_op_arr *operations, int n_operations, const cl_write_parameters *cl_w_p, int replace, int *generation);<|MERGE_RESOLUTION|>--- conflicted
+++ resolved
@@ -124,12 +124,9 @@
 
 enum cl_type { CL_NULL = 0x00, CL_INT = 0x01, CL_FLOAT = 2, CL_STR = 0x03, CL_BLOB = 0x04,
         CL_TIMESTAMP = 5, CL_DIGEST = 6, CL_JAVA_BLOB = 7, CL_CSHARP_BLOB = 8, CL_PYTHON_BLOB = 9,
-<<<<<<< HEAD
         CL_RUBY_BLOB = 10, CL_PHP_BLOB = 11, CL_APPEND = 12, CL_LUA_BLOB = 13, CL_JSON_BLOB = 14, CL_UNKNOWN = 666666};
-=======
         CL_RUBY_BLOB = 10, CL_PHP_BLOB = 11, CL_UNKNOWN = 666666};
 
->>>>>>> e295aa88
 typedef enum cl_rv {
     CITRUSLEAF_FAIL_ASYNCQ_FULL = -3,
     CITRUSLEAF_FAIL_TIMEOUT = -2,
